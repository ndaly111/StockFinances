
    <!DOCTYPE html>
    <html lang="en">
    <head>
        <meta charset="UTF-8">
        <title>TSM - Financial Overview</title>
        <link rel="stylesheet" href="../style.css">
    </head>
    <body>
        <header>
            <a href="../index.html" class="home-button">Home</a>
            <h1>Taiwan Semiconductor Manufactur - Financial Overview</h1>
            <h2>Ticker - TSM</h2>
        </header>

        <!-- Section for ticker information and summary -->
        <section>
            <p>
    <style>
        table {
            width: 80%;
            margin-left: auto;
            margin-right: auto;
            border-collapse: collapse;
            text-align: center;
            font-family: 'Arial', sans-serif; /* Using Arial as an example of a sans-serif font */
        }
        th, td {
            padding: 8px 12px;
        }
    </style>
    <table>
<<<<<<< HEAD
    <tr><th>Close Price</th><th>Market Cap</th><th>P/E Ratio</th><th>Forward P/E Ratio</th><th>Implied Growth*</th><th>Implied Forward Growth*</th><th>P/B Ratio</th></tr><tr><td>$152.72</td><td>$792.12B</td><td>29.5</td><td>19.3</td><td>15.9%</td><td>11.3%</td><td>1.1</td></tr></table></p>
=======
    <tr><th>Close Price</th><th>Market Cap</th><th>P/E Ratio</th><th>Forward P/E Ratio</th><th>Implied Growth*</th><th>Implied Forward Growth*</th><th>P/B Ratio</th></tr><tr><td>$152.47</td><td>$790.85B</td><td>29.4</td><td>19.3</td><td>15.9%</td><td>11.3%</td><td>1.1</td></tr></table></p>
>>>>>>> f6051e9c
        </section>

        <!-- Section for financial charts and tables -->
        <div>
            <img src="../charts/TSM_revenue_net_income_chart.png" alt="Revenue and Net Income Chart">
            <img src="../charts/TSM_eps_chart.png" alt="EPS Chart">
            <style type="text/css">
<<<<<<< HEAD
#T_52e1e_row1_col4, #T_52e1e_row1_col5, #T_52e1e_row1_col6, #T_52e1e_row2_col4, #T_52e1e_row2_col5, #T_52e1e_row2_col6, #T_52e1e_row4_col4, #T_52e1e_row4_col5, #T_52e1e_row5_col4, #T_52e1e_row5_col5 {
  color: green;
}
#T_52e1e_row3_col4, #T_52e1e_row3_col5, #T_52e1e_row3_col6, #T_52e1e_row4_col6, #T_52e1e_row5_col6 {
  color: red;
}
</style>
<table id="T_52e1e">
  <thead>
    <tr>
      <th class="blank level0" >&nbsp;</th>
      <th id="T_52e1e_level0_col0" class="col_heading level0 col0" >Date</th>
      <th id="T_52e1e_level0_col1" class="col_heading level0 col1" >Revenue</th>
      <th id="T_52e1e_level0_col2" class="col_heading level0 col2" >Net Income</th>
      <th id="T_52e1e_level0_col3" class="col_heading level0 col3" >EPS</th>
      <th id="T_52e1e_level0_col4" class="col_heading level0 col4" >Revenue Change</th>
      <th id="T_52e1e_level0_col5" class="col_heading level0 col5" >Net Income Change</th>
      <th id="T_52e1e_level0_col6" class="col_heading level0 col6" >EPS Change</th>
=======
#T_910b3_row1_col4, #T_910b3_row1_col5, #T_910b3_row1_col6, #T_910b3_row2_col4, #T_910b3_row2_col5, #T_910b3_row2_col6, #T_910b3_row4_col4, #T_910b3_row4_col5, #T_910b3_row5_col4, #T_910b3_row5_col5 {
  color: green;
}
#T_910b3_row3_col4, #T_910b3_row3_col5, #T_910b3_row3_col6, #T_910b3_row4_col6, #T_910b3_row5_col6 {
  color: red;
}
</style>
<table id="T_910b3">
  <thead>
    <tr>
      <th class="blank level0" >&nbsp;</th>
      <th id="T_910b3_level0_col0" class="col_heading level0 col0" >Date</th>
      <th id="T_910b3_level0_col1" class="col_heading level0 col1" >Revenue</th>
      <th id="T_910b3_level0_col2" class="col_heading level0 col2" >Net Income</th>
      <th id="T_910b3_level0_col3" class="col_heading level0 col3" >EPS</th>
      <th id="T_910b3_level0_col4" class="col_heading level0 col4" >Revenue Change</th>
      <th id="T_910b3_level0_col5" class="col_heading level0 col5" >Net Income Change</th>
      <th id="T_910b3_level0_col6" class="col_heading level0 col6" >EPS Change</th>
>>>>>>> f6051e9c
    </tr>
  </thead>
  <tbody>
    <tr>
<<<<<<< HEAD
      <th id="T_52e1e_level0_row0" class="row_heading level0 row0" >0</th>
      <td id="T_52e1e_row0_col0" class="data row0 col0" >2020-12-31</td>
      <td id="T_52e1e_row0_col1" class="data row0 col1" >$1,339.3B</td>
      <td id="T_52e1e_row0_col2" class="data row0 col2" >$510.7B</td>
      <td id="T_52e1e_row0_col3" class="data row0 col3" >$98.50</td>
      <td id="T_52e1e_row0_col4" class="data row0 col4" >N/A</td>
      <td id="T_52e1e_row0_col5" class="data row0 col5" >N/A</td>
      <td id="T_52e1e_row0_col6" class="data row0 col6" >N/A</td>
    </tr>
    <tr>
      <th id="T_52e1e_level0_row1" class="row_heading level0 row1" >1</th>
      <td id="T_52e1e_row1_col0" class="data row1 col0" >2021-12-31</td>
      <td id="T_52e1e_row1_col1" class="data row1 col1" >$1,587.4B</td>
      <td id="T_52e1e_row1_col2" class="data row1 col2" >$592.4B</td>
      <td id="T_52e1e_row1_col3" class="data row1 col3" >$114.20</td>
      <td id="T_52e1e_row1_col4" class="data row1 col4" >18.5%</td>
      <td id="T_52e1e_row1_col5" class="data row1 col5" >16.0%</td>
      <td id="T_52e1e_row1_col6" class="data row1 col6" >15.9%</td>
    </tr>
    <tr>
      <th id="T_52e1e_level0_row2" class="row_heading level0 row2" >2</th>
      <td id="T_52e1e_row2_col0" class="data row2 col0" >2022-12-31</td>
      <td id="T_52e1e_row2_col1" class="data row2 col1" >$2,263.9B</td>
      <td id="T_52e1e_row2_col2" class="data row2 col2" >$992.9B</td>
      <td id="T_52e1e_row2_col3" class="data row2 col3" >$191.45</td>
      <td id="T_52e1e_row2_col4" class="data row2 col4" >42.6%</td>
      <td id="T_52e1e_row2_col5" class="data row2 col5" >67.6%</td>
      <td id="T_52e1e_row2_col6" class="data row2 col6" >67.6%</td>
    </tr>
    <tr>
      <th id="T_52e1e_level0_row3" class="row_heading level0 row3" >3</th>
      <td id="T_52e1e_row3_col0" class="data row3 col0" >2023-12-31</td>
      <td id="T_52e1e_row3_col1" class="data row3 col1" >$2,161.7B</td>
      <td id="T_52e1e_row3_col2" class="data row3 col2" >$851.7B</td>
      <td id="T_52e1e_row3_col3" class="data row3 col3" >$164.25</td>
      <td id="T_52e1e_row3_col4" class="data row3 col4" >-4.5%</td>
      <td id="T_52e1e_row3_col5" class="data row3 col5" >-14.2%</td>
      <td id="T_52e1e_row3_col6" class="data row3 col6" >-14.2%</td>
    </tr>
    <tr>
      <th id="T_52e1e_level0_row4" class="row_heading level0 row4" >4</th>
      <td id="T_52e1e_row4_col0" class="data row4 col0" >TTM 2024-03-31</td>
      <td id="T_52e1e_row4_col1" class="data row4 col1" >$2,245.7B</td>
      <td id="T_52e1e_row4_col2" class="data row4 col2" >$870.2B</td>
      <td id="T_52e1e_row4_col3" class="data row4 col3" >$5.18</td>
      <td id="T_52e1e_row4_col4" class="data row4 col4" >3.9%</td>
      <td id="T_52e1e_row4_col5" class="data row4 col5" >2.2%</td>
      <td id="T_52e1e_row4_col6" class="data row4 col6" >-96.8%</td>
    </tr>
    <tr>
      <th id="T_52e1e_level0_row5" class="row_heading level0 row5" >5</th>
      <td id="T_52e1e_row5_col0" class="data row5 col0" >Average</td>
      <td id="T_52e1e_row5_col1" class="data row5 col1" ></td>
      <td id="T_52e1e_row5_col2" class="data row5 col2" ></td>
      <td id="T_52e1e_row5_col3" class="data row5 col3" ></td>
      <td id="T_52e1e_row5_col4" class="data row5 col4" >15.1%</td>
      <td id="T_52e1e_row5_col5" class="data row5 col5" >17.9%</td>
      <td id="T_52e1e_row5_col6" class="data row5 col6" >-6.9%</td>
=======
      <th id="T_910b3_level0_row0" class="row_heading level0 row0" >0</th>
      <td id="T_910b3_row0_col0" class="data row0 col0" >2020-12-31</td>
      <td id="T_910b3_row0_col1" class="data row0 col1" >$1,339.3B</td>
      <td id="T_910b3_row0_col2" class="data row0 col2" >$510.7B</td>
      <td id="T_910b3_row0_col3" class="data row0 col3" >$98.50</td>
      <td id="T_910b3_row0_col4" class="data row0 col4" >N/A</td>
      <td id="T_910b3_row0_col5" class="data row0 col5" >N/A</td>
      <td id="T_910b3_row0_col6" class="data row0 col6" >N/A</td>
    </tr>
    <tr>
      <th id="T_910b3_level0_row1" class="row_heading level0 row1" >1</th>
      <td id="T_910b3_row1_col0" class="data row1 col0" >2021-12-31</td>
      <td id="T_910b3_row1_col1" class="data row1 col1" >$1,587.4B</td>
      <td id="T_910b3_row1_col2" class="data row1 col2" >$592.4B</td>
      <td id="T_910b3_row1_col3" class="data row1 col3" >$114.20</td>
      <td id="T_910b3_row1_col4" class="data row1 col4" >18.5%</td>
      <td id="T_910b3_row1_col5" class="data row1 col5" >16.0%</td>
      <td id="T_910b3_row1_col6" class="data row1 col6" >15.9%</td>
    </tr>
    <tr>
      <th id="T_910b3_level0_row2" class="row_heading level0 row2" >2</th>
      <td id="T_910b3_row2_col0" class="data row2 col0" >2022-12-31</td>
      <td id="T_910b3_row2_col1" class="data row2 col1" >$2,263.9B</td>
      <td id="T_910b3_row2_col2" class="data row2 col2" >$992.9B</td>
      <td id="T_910b3_row2_col3" class="data row2 col3" >$191.45</td>
      <td id="T_910b3_row2_col4" class="data row2 col4" >42.6%</td>
      <td id="T_910b3_row2_col5" class="data row2 col5" >67.6%</td>
      <td id="T_910b3_row2_col6" class="data row2 col6" >67.6%</td>
    </tr>
    <tr>
      <th id="T_910b3_level0_row3" class="row_heading level0 row3" >3</th>
      <td id="T_910b3_row3_col0" class="data row3 col0" >2023-12-31</td>
      <td id="T_910b3_row3_col1" class="data row3 col1" >$2,161.7B</td>
      <td id="T_910b3_row3_col2" class="data row3 col2" >$851.7B</td>
      <td id="T_910b3_row3_col3" class="data row3 col3" >$164.25</td>
      <td id="T_910b3_row3_col4" class="data row3 col4" >-4.5%</td>
      <td id="T_910b3_row3_col5" class="data row3 col5" >-14.2%</td>
      <td id="T_910b3_row3_col6" class="data row3 col6" >-14.2%</td>
    </tr>
    <tr>
      <th id="T_910b3_level0_row4" class="row_heading level0 row4" >4</th>
      <td id="T_910b3_row4_col0" class="data row4 col0" >TTM 2024-03-31</td>
      <td id="T_910b3_row4_col1" class="data row4 col1" >$2,245.7B</td>
      <td id="T_910b3_row4_col2" class="data row4 col2" >$870.2B</td>
      <td id="T_910b3_row4_col3" class="data row4 col3" >$5.18</td>
      <td id="T_910b3_row4_col4" class="data row4 col4" >3.9%</td>
      <td id="T_910b3_row4_col5" class="data row4 col5" >2.2%</td>
      <td id="T_910b3_row4_col6" class="data row4 col6" >-96.8%</td>
    </tr>
    <tr>
      <th id="T_910b3_level0_row5" class="row_heading level0 row5" >5</th>
      <td id="T_910b3_row5_col0" class="data row5 col0" >Average</td>
      <td id="T_910b3_row5_col1" class="data row5 col1" ></td>
      <td id="T_910b3_row5_col2" class="data row5 col2" ></td>
      <td id="T_910b3_row5_col3" class="data row5 col3" ></td>
      <td id="T_910b3_row5_col4" class="data row5 col4" >15.1%</td>
      <td id="T_910b3_row5_col5" class="data row5 col5" >17.9%</td>
      <td id="T_910b3_row5_col6" class="data row5 col6" >-6.9%</td>
>>>>>>> f6051e9c
    </tr>
  </tbody>
</table>

        </div>
        <div><br><br><hr><br><h1>TSM - Forecast Data</h1></div>
        <div class="carousel-container">
            <div class="carousel-item">
                <img src="../charts/TSM_Revenue_Net_Income_Forecast.png" alt="Revenue and Net Income Forecast Chart">
            </div>
            <div class="carousel-item">
                <img src="../charts/TSM_EPS_Forecast.png" alt="EPS Forecast Chart">
            </div>
            <div class="carousel-item">
                
    <html>
    <head>
    <title>YoY Growth Rates</title>
    <style>
        .table {
            width: 80%;
            margin-left: auto;
            margin-right: auto;
            border-collapse: collapse;
        }
        th, td {
            text-align: center;
            padding: 8px;
            border: 1px solid #ddd;
        }
        th {
            background-color: #f2f2f2;
        }
        body {
            font-family: Arial, sans-serif;
        }
    </style>
    </head>
    <body>
        <h2 style="text-align:center;">TSM Year-over-Year Growth</h2>
        <style type="text/css">
<<<<<<< HEAD
#T_64a66 td.col-1 {
  text-align: center;
}
#T_64a66 td.col-1 {
  text-align: center;
}
#T_64a66 td.col-1 {
  text-align: center;
}
#T_64a66 td.col-1 {
  text-align: center;
}
#T_64a66_row0_col1, #T_64a66_row0_col2, #T_64a66_row0_col5, #T_64a66_row1_col4, #T_64a66_row1_col5, #T_64a66_row2_col1, #T_64a66_row2_col2, #T_64a66_row2_col5, #T_64a66_row3_col4, #T_64a66_row3_col5 {
  color: green;
}
#T_64a66_row0_col3, #T_64a66_row0_col4, #T_64a66_row0_col6, #T_64a66_row2_col3, #T_64a66_row2_col4, #T_64a66_row2_col6 {
  color: red;
}
</style>
<table id="T_64a66">
  <thead>
    <tr>
      <th class="blank level0" >&nbsp;</th>
      <th id="T_64a66_level0_col0" class="col_heading level0 col0" >2020</th>
      <th id="T_64a66_level0_col1" class="col_heading level0 col1" >2021</th>
      <th id="T_64a66_level0_col2" class="col_heading level0 col2" >2022</th>
      <th id="T_64a66_level0_col3" class="col_heading level0 col3" >2023</th>
      <th id="T_64a66_level0_col4" class="col_heading level0 col4" >2024</th>
      <th id="T_64a66_level0_col5" class="col_heading level0 col5" >2025</th>
      <th id="T_64a66_level0_col6" class="col_heading level0 col6" >Average</th>
=======
#T_bdce2 td.col-1 {
  text-align: center;
}
#T_bdce2 td.col-1 {
  text-align: center;
}
#T_bdce2 td.col-1 {
  text-align: center;
}
#T_bdce2 td.col-1 {
  text-align: center;
}
#T_bdce2_row0_col1, #T_bdce2_row0_col2, #T_bdce2_row0_col5, #T_bdce2_row1_col4, #T_bdce2_row1_col5, #T_bdce2_row2_col1, #T_bdce2_row2_col2, #T_bdce2_row2_col5, #T_bdce2_row3_col4, #T_bdce2_row3_col5 {
  color: green;
}
#T_bdce2_row0_col3, #T_bdce2_row0_col4, #T_bdce2_row0_col6, #T_bdce2_row2_col3, #T_bdce2_row2_col4, #T_bdce2_row2_col6 {
  color: red;
}
</style>
<table id="T_bdce2">
  <thead>
    <tr>
      <th class="blank level0" >&nbsp;</th>
      <th id="T_bdce2_level0_col0" class="col_heading level0 col0" >2020</th>
      <th id="T_bdce2_level0_col1" class="col_heading level0 col1" >2021</th>
      <th id="T_bdce2_level0_col2" class="col_heading level0 col2" >2022</th>
      <th id="T_bdce2_level0_col3" class="col_heading level0 col3" >2023</th>
      <th id="T_bdce2_level0_col4" class="col_heading level0 col4" >2024</th>
      <th id="T_bdce2_level0_col5" class="col_heading level0 col5" >2025</th>
      <th id="T_bdce2_level0_col6" class="col_heading level0 col6" >Average</th>
>>>>>>> f6051e9c
    </tr>
  </thead>
  <tbody>
    <tr>
<<<<<<< HEAD
      <th id="T_64a66_level0_row0" class="row_heading level0 row0" >Revenue Growth (%)</th>
      <td id="T_64a66_row0_col0" class="data row0 col0" ></td>
      <td id="T_64a66_row0_col1" class="data row0 col1" >18.5%</td>
      <td id="T_64a66_row0_col2" class="data row0 col2" >42.6%</td>
      <td id="T_64a66_row0_col3" class="data row0 col3" >-4.5%</td>
      <td id="T_64a66_row0_col4" class="data row0 col4" >-96.1%</td>
      <td id="T_64a66_row0_col5" class="data row0 col5" >20.3%</td>
      <td id="T_64a66_row0_col6" class="data row0 col6" >-3.8%</td>
    </tr>
    <tr>
      <th id="T_64a66_level0_row1" class="row_heading level0 row1" >Revenue Analysts (#)</th>
      <td id="T_64a66_row1_col0" class="data row1 col0" >0</td>
      <td id="T_64a66_row1_col1" class="data row1 col1" >0</td>
      <td id="T_64a66_row1_col2" class="data row1 col2" >0</td>
      <td id="T_64a66_row1_col3" class="data row1 col3" >0</td>
      <td id="T_64a66_row1_col4" class="data row1 col4" >3</td>
      <td id="T_64a66_row1_col5" class="data row1 col5" >3</td>
      <td id="T_64a66_row1_col6" class="data row1 col6" ></td>
    </tr>
    <tr>
      <th id="T_64a66_level0_row2" class="row_heading level0 row2" >EPS Growth (%)</th>
      <td id="T_64a66_row2_col0" class="data row2 col0" ></td>
      <td id="T_64a66_row2_col1" class="data row2 col1" >16.0%</td>
      <td id="T_64a66_row2_col2" class="data row2 col2" >67.6%</td>
      <td id="T_64a66_row2_col3" class="data row2 col3" >-14.2%</td>
      <td id="T_64a66_row2_col4" class="data row2 col4" >-96.3%</td>
      <td id="T_64a66_row2_col5" class="data row2 col5" >24.5%</td>
      <td id="T_64a66_row2_col6" class="data row2 col6" >-0.5%</td>
    </tr>
    <tr>
      <th id="T_64a66_level0_row3" class="row_heading level0 row3" >EPS Analysts (#)</th>
      <td id="T_64a66_row3_col0" class="data row3 col0" >0</td>
      <td id="T_64a66_row3_col1" class="data row3 col1" >0</td>
      <td id="T_64a66_row3_col2" class="data row3 col2" >0</td>
      <td id="T_64a66_row3_col3" class="data row3 col3" >0</td>
      <td id="T_64a66_row3_col4" class="data row3 col4" >5</td>
      <td id="T_64a66_row3_col5" class="data row3 col5" >5</td>
      <td id="T_64a66_row3_col6" class="data row3 col6" ></td>
=======
      <th id="T_bdce2_level0_row0" class="row_heading level0 row0" >Revenue Growth (%)</th>
      <td id="T_bdce2_row0_col0" class="data row0 col0" ></td>
      <td id="T_bdce2_row0_col1" class="data row0 col1" >18.5%</td>
      <td id="T_bdce2_row0_col2" class="data row0 col2" >42.6%</td>
      <td id="T_bdce2_row0_col3" class="data row0 col3" >-4.5%</td>
      <td id="T_bdce2_row0_col4" class="data row0 col4" >-96.1%</td>
      <td id="T_bdce2_row0_col5" class="data row0 col5" >20.3%</td>
      <td id="T_bdce2_row0_col6" class="data row0 col6" >-3.8%</td>
    </tr>
    <tr>
      <th id="T_bdce2_level0_row1" class="row_heading level0 row1" >Revenue Analysts (#)</th>
      <td id="T_bdce2_row1_col0" class="data row1 col0" >0</td>
      <td id="T_bdce2_row1_col1" class="data row1 col1" >0</td>
      <td id="T_bdce2_row1_col2" class="data row1 col2" >0</td>
      <td id="T_bdce2_row1_col3" class="data row1 col3" >0</td>
      <td id="T_bdce2_row1_col4" class="data row1 col4" >3</td>
      <td id="T_bdce2_row1_col5" class="data row1 col5" >3</td>
      <td id="T_bdce2_row1_col6" class="data row1 col6" ></td>
    </tr>
    <tr>
      <th id="T_bdce2_level0_row2" class="row_heading level0 row2" >EPS Growth (%)</th>
      <td id="T_bdce2_row2_col0" class="data row2 col0" ></td>
      <td id="T_bdce2_row2_col1" class="data row2 col1" >16.0%</td>
      <td id="T_bdce2_row2_col2" class="data row2 col2" >67.6%</td>
      <td id="T_bdce2_row2_col3" class="data row2 col3" >-14.2%</td>
      <td id="T_bdce2_row2_col4" class="data row2 col4" >-96.3%</td>
      <td id="T_bdce2_row2_col5" class="data row2 col5" >24.5%</td>
      <td id="T_bdce2_row2_col6" class="data row2 col6" >-0.5%</td>
    </tr>
    <tr>
      <th id="T_bdce2_level0_row3" class="row_heading level0 row3" >EPS Analysts (#)</th>
      <td id="T_bdce2_row3_col0" class="data row3 col0" >0</td>
      <td id="T_bdce2_row3_col1" class="data row3 col1" >0</td>
      <td id="T_bdce2_row3_col2" class="data row3 col2" >0</td>
      <td id="T_bdce2_row3_col3" class="data row3 col3" >0</td>
      <td id="T_bdce2_row3_col4" class="data row3 col4" >5</td>
      <td id="T_bdce2_row3_col5" class="data row3 col5" >5</td>
      <td id="T_bdce2_row3_col6" class="data row3 col6" ></td>
>>>>>>> f6051e9c
    </tr>
  </tbody>
</table>

    </body>
    </html>
    
            </div>
        </div>

        <!-- New Carousel for YoY Growth Charts -->
        <div><br><br><h1>TSM - Y/Y % Change</h1></div>
        <div class="carousel-container">
            <div class="carousel-item">
                <img src="../charts/TSM_revenue_yoy_change.png" alt="Revenue Year-over-Year Change Chart">
            </div>
            <div class="carousel-item">
                <img src="../charts/TSM_eps_yoy_change.png" alt="EPS Year-over-Year Change Chart">
            </div>
        </div>
        <div class="balance-sheet-container">
            <div class="balance-sheet-table">
                <style type="text/css">
<<<<<<< HEAD
#T_c777a_row5_col1 {
  color: green;
}
</style>
<table id="T_c777a">
  <thead>
    <tr>
      <th class="blank level0" >&nbsp;</th>
      <th id="T_c777a_level0_col0" class="col_heading level0 col0" >Metric</th>
      <th id="T_c777a_level0_col1" class="col_heading level0 col1" >Value</th>
=======
#T_4f4fd_row5_col1 {
  color: green;
}
</style>
<table id="T_4f4fd">
  <thead>
    <tr>
      <th class="blank level0" >&nbsp;</th>
      <th id="T_4f4fd_level0_col0" class="col_heading level0 col0" >Metric</th>
      <th id="T_4f4fd_level0_col1" class="col_heading level0 col1" >Value</th>
>>>>>>> f6051e9c
    </tr>
  </thead>
  <tbody>
    <tr>
<<<<<<< HEAD
      <th id="T_c777a_level0_row0" class="row_heading level0 row0" >0</th>
      <td id="T_c777a_row0_col0" class="data row0 col0" >Total Assets</td>
      <td id="T_c777a_row0_col1" class="data row0 col1" >$5,532,197M</td>
    </tr>
    <tr>
      <th id="T_c777a_level0_row1" class="row_heading level0 row1" >1</th>
      <td id="T_c777a_row1_col0" class="data row1 col0" >Cash</td>
      <td id="T_c777a_row1_col1" class="data row1 col1" >$1,465,428M</td>
    </tr>
    <tr>
      <th id="T_c777a_level0_row2" class="row_heading level0 row2" >2</th>
      <td id="T_c777a_row2_col0" class="data row2 col0" >Total Liabilities</td>
      <td id="T_c777a_row2_col1" class="data row2 col1" >$2,078,330M</td>
    </tr>
    <tr>
      <th id="T_c777a_level0_row3" class="row_heading level0 row3" >3</th>
      <td id="T_c777a_row3_col0" class="data row3 col0" >Total Debt</td>
      <td id="T_c777a_row3_col1" class="data row3 col1" >$956,258M</td>
    </tr>
    <tr>
      <th id="T_c777a_level0_row4" class="row_heading level0 row4" >4</th>
      <td id="T_c777a_row4_col0" class="data row4 col0" >Total Equity</td>
      <td id="T_c777a_row4_col1" class="data row4 col1" >$3,429,522M</td>
    </tr>
    <tr>
      <th id="T_c777a_level0_row5" class="row_heading level0 row5" >5</th>
      <td id="T_c777a_row5_col0" class="data row5 col0" >Debt to Equity Ratio</td>
      <td id="T_c777a_row5_col1" class="data row5 col1" >0.28</td>
=======
      <th id="T_4f4fd_level0_row0" class="row_heading level0 row0" >0</th>
      <td id="T_4f4fd_row0_col0" class="data row0 col0" >Total Assets</td>
      <td id="T_4f4fd_row0_col1" class="data row0 col1" >$5,532,197M</td>
    </tr>
    <tr>
      <th id="T_4f4fd_level0_row1" class="row_heading level0 row1" >1</th>
      <td id="T_4f4fd_row1_col0" class="data row1 col0" >Cash</td>
      <td id="T_4f4fd_row1_col1" class="data row1 col1" >$1,465,428M</td>
    </tr>
    <tr>
      <th id="T_4f4fd_level0_row2" class="row_heading level0 row2" >2</th>
      <td id="T_4f4fd_row2_col0" class="data row2 col0" >Total Liabilities</td>
      <td id="T_4f4fd_row2_col1" class="data row2 col1" >$2,078,330M</td>
    </tr>
    <tr>
      <th id="T_4f4fd_level0_row3" class="row_heading level0 row3" >3</th>
      <td id="T_4f4fd_row3_col0" class="data row3 col0" >Total Debt</td>
      <td id="T_4f4fd_row3_col1" class="data row3 col1" >$956,258M</td>
    </tr>
    <tr>
      <th id="T_4f4fd_level0_row4" class="row_heading level0 row4" >4</th>
      <td id="T_4f4fd_row4_col0" class="data row4 col0" >Total Equity</td>
      <td id="T_4f4fd_row4_col1" class="data row4 col1" >$3,429,522M</td>
    </tr>
    <tr>
      <th id="T_4f4fd_level0_row5" class="row_heading level0 row5" >5</th>
      <td id="T_4f4fd_row5_col0" class="data row5 col0" >Debt to Equity Ratio</td>
      <td id="T_4f4fd_row5_col1" class="data row5 col1" >0.28</td>
>>>>>>> f6051e9c
    </tr>
  </tbody>
</table>

            </div>
            <div class="balance-sheet-chart">
                <img src="../charts/TSM_balance_sheet_chart.png" alt="TSM Balance Sheet Chart">
            </div>
        </div>
        <hr>
        
        <div><br><br><h1>TSM - Valuation Chart</h1></div>
        <div><br>
            <img src="../charts/TSM_valuation_chart.png" alt="Valuation Chart">
            <br><br>
            <div class="valuation-tables">
                <table border="1" class="dataframe table table-striped">
  <thead>
    <tr style="text-align: left;">
      <th>Share Price</th>
      <th>Treasury Yield</th>
      <th>Estimates</th>
      <th>Fair Value (P/E)</th>
      <th>Fair Value (P/S)</th>
      <th>Current P/S</th>
      <th>Current P/E</th>
    </tr>
  </thead>
  <tbody>
    <tr>
<<<<<<< HEAD
      <td>$152.72</td>
=======
      <td>$152.47</td>
>>>>>>> f6051e9c
      <td>4.5%</td>
      <td>Nicks&nbsp;Growth:&nbsp;5%<br>Nick's&nbsp;Expected&nbsp;Margin:&nbsp;40%<br>FINVIZ&nbsp;Growth:&nbsp;22%</td>
      <td>Nicks:&nbsp;11<br>Finviz:&nbsp;48</td>
      <td>Nick's: 4.213</td>
      <td>0.4</td>
<<<<<<< HEAD
      <td>29.5</td>
=======
      <td>29.4</td>
>>>>>>> f6051e9c
    </tr>
  </tbody>
</table>
                <table border="1" class="dataframe table table-striped">
  <thead>
    <tr style="text-align: left;">
      <th>Basis</th>
      <th>Year</th>
      <th>Nicks Valuation</th>
      <th>Nicks vs Share Price</th>
      <th>Finviz Valuation</th>
      <th>Finviz vs Share Price</th>
    </tr>
  </thead>
  <tbody>
    <tr>
      <td>$5.18 EPS</td>
      <td>TTM</td>
      <td>$54.56</td>
<<<<<<< HEAD
      <td><span style="color: red">-64.3%</span></td>
      <td>$249.42</td>
      <td><span style="color: green">63.3%</span></td>
=======
      <td><span style="color: red">-64.2%</span></td>
      <td>$249.42</td>
      <td><span style="color: green">63.6%</span></td>
>>>>>>> f6051e9c
    </tr>
    <tr>
      <td>$6.13 EPS</td>
      <td>2024</td>
      <td>$64.56</td>
      <td><span style="color: red">-57.7%</span></td>
      <td>$295.16</td>
<<<<<<< HEAD
      <td><span style="color: green">93.3%</span></td>
=======
      <td><span style="color: green">93.6%</span></td>
>>>>>>> f6051e9c
    </tr>
    <tr>
      <td>$7.63 EPS</td>
      <td>2025</td>
      <td>$80.36</td>
<<<<<<< HEAD
      <td><span style="color: red">-47.4%</span></td>
      <td>$367.39</td>
      <td><span style="color: green">140.6%</span></td>
=======
      <td><span style="color: red">-47.3%</span></td>
      <td>$367.39</td>
      <td><span style="color: green">141.0%</span></td>
>>>>>>> f6051e9c
    </tr>
  </tbody>
</table>
            </div>
            <br><br><br><hr>
        </div>
        

        <footer>
            <a href="../index.html" class="home-button">Back to Home</a>
            <br><br><br><br><br>
        </footer>
    </body>
    </html>
    <|MERGE_RESOLUTION|>--- conflicted
+++ resolved
@@ -30,11 +30,7 @@
         }
     </style>
     <table>
-<<<<<<< HEAD
-    <tr><th>Close Price</th><th>Market Cap</th><th>P/E Ratio</th><th>Forward P/E Ratio</th><th>Implied Growth*</th><th>Implied Forward Growth*</th><th>P/B Ratio</th></tr><tr><td>$152.72</td><td>$792.12B</td><td>29.5</td><td>19.3</td><td>15.9%</td><td>11.3%</td><td>1.1</td></tr></table></p>
-=======
     <tr><th>Close Price</th><th>Market Cap</th><th>P/E Ratio</th><th>Forward P/E Ratio</th><th>Implied Growth*</th><th>Implied Forward Growth*</th><th>P/B Ratio</th></tr><tr><td>$152.47</td><td>$790.85B</td><td>29.4</td><td>19.3</td><td>15.9%</td><td>11.3%</td><td>1.1</td></tr></table></p>
->>>>>>> f6051e9c
         </section>
 
         <!-- Section for financial charts and tables -->
@@ -42,26 +38,6 @@
             <img src="../charts/TSM_revenue_net_income_chart.png" alt="Revenue and Net Income Chart">
             <img src="../charts/TSM_eps_chart.png" alt="EPS Chart">
             <style type="text/css">
-<<<<<<< HEAD
-#T_52e1e_row1_col4, #T_52e1e_row1_col5, #T_52e1e_row1_col6, #T_52e1e_row2_col4, #T_52e1e_row2_col5, #T_52e1e_row2_col6, #T_52e1e_row4_col4, #T_52e1e_row4_col5, #T_52e1e_row5_col4, #T_52e1e_row5_col5 {
-  color: green;
-}
-#T_52e1e_row3_col4, #T_52e1e_row3_col5, #T_52e1e_row3_col6, #T_52e1e_row4_col6, #T_52e1e_row5_col6 {
-  color: red;
-}
-</style>
-<table id="T_52e1e">
-  <thead>
-    <tr>
-      <th class="blank level0" >&nbsp;</th>
-      <th id="T_52e1e_level0_col0" class="col_heading level0 col0" >Date</th>
-      <th id="T_52e1e_level0_col1" class="col_heading level0 col1" >Revenue</th>
-      <th id="T_52e1e_level0_col2" class="col_heading level0 col2" >Net Income</th>
-      <th id="T_52e1e_level0_col3" class="col_heading level0 col3" >EPS</th>
-      <th id="T_52e1e_level0_col4" class="col_heading level0 col4" >Revenue Change</th>
-      <th id="T_52e1e_level0_col5" class="col_heading level0 col5" >Net Income Change</th>
-      <th id="T_52e1e_level0_col6" class="col_heading level0 col6" >EPS Change</th>
-=======
 #T_910b3_row1_col4, #T_910b3_row1_col5, #T_910b3_row1_col6, #T_910b3_row2_col4, #T_910b3_row2_col5, #T_910b3_row2_col6, #T_910b3_row4_col4, #T_910b3_row4_col5, #T_910b3_row5_col4, #T_910b3_row5_col5 {
   color: green;
 }
@@ -80,71 +56,10 @@
       <th id="T_910b3_level0_col4" class="col_heading level0 col4" >Revenue Change</th>
       <th id="T_910b3_level0_col5" class="col_heading level0 col5" >Net Income Change</th>
       <th id="T_910b3_level0_col6" class="col_heading level0 col6" >EPS Change</th>
->>>>>>> f6051e9c
-    </tr>
-  </thead>
-  <tbody>
-    <tr>
-<<<<<<< HEAD
-      <th id="T_52e1e_level0_row0" class="row_heading level0 row0" >0</th>
-      <td id="T_52e1e_row0_col0" class="data row0 col0" >2020-12-31</td>
-      <td id="T_52e1e_row0_col1" class="data row0 col1" >$1,339.3B</td>
-      <td id="T_52e1e_row0_col2" class="data row0 col2" >$510.7B</td>
-      <td id="T_52e1e_row0_col3" class="data row0 col3" >$98.50</td>
-      <td id="T_52e1e_row0_col4" class="data row0 col4" >N/A</td>
-      <td id="T_52e1e_row0_col5" class="data row0 col5" >N/A</td>
-      <td id="T_52e1e_row0_col6" class="data row0 col6" >N/A</td>
-    </tr>
-    <tr>
-      <th id="T_52e1e_level0_row1" class="row_heading level0 row1" >1</th>
-      <td id="T_52e1e_row1_col0" class="data row1 col0" >2021-12-31</td>
-      <td id="T_52e1e_row1_col1" class="data row1 col1" >$1,587.4B</td>
-      <td id="T_52e1e_row1_col2" class="data row1 col2" >$592.4B</td>
-      <td id="T_52e1e_row1_col3" class="data row1 col3" >$114.20</td>
-      <td id="T_52e1e_row1_col4" class="data row1 col4" >18.5%</td>
-      <td id="T_52e1e_row1_col5" class="data row1 col5" >16.0%</td>
-      <td id="T_52e1e_row1_col6" class="data row1 col6" >15.9%</td>
-    </tr>
-    <tr>
-      <th id="T_52e1e_level0_row2" class="row_heading level0 row2" >2</th>
-      <td id="T_52e1e_row2_col0" class="data row2 col0" >2022-12-31</td>
-      <td id="T_52e1e_row2_col1" class="data row2 col1" >$2,263.9B</td>
-      <td id="T_52e1e_row2_col2" class="data row2 col2" >$992.9B</td>
-      <td id="T_52e1e_row2_col3" class="data row2 col3" >$191.45</td>
-      <td id="T_52e1e_row2_col4" class="data row2 col4" >42.6%</td>
-      <td id="T_52e1e_row2_col5" class="data row2 col5" >67.6%</td>
-      <td id="T_52e1e_row2_col6" class="data row2 col6" >67.6%</td>
-    </tr>
-    <tr>
-      <th id="T_52e1e_level0_row3" class="row_heading level0 row3" >3</th>
-      <td id="T_52e1e_row3_col0" class="data row3 col0" >2023-12-31</td>
-      <td id="T_52e1e_row3_col1" class="data row3 col1" >$2,161.7B</td>
-      <td id="T_52e1e_row3_col2" class="data row3 col2" >$851.7B</td>
-      <td id="T_52e1e_row3_col3" class="data row3 col3" >$164.25</td>
-      <td id="T_52e1e_row3_col4" class="data row3 col4" >-4.5%</td>
-      <td id="T_52e1e_row3_col5" class="data row3 col5" >-14.2%</td>
-      <td id="T_52e1e_row3_col6" class="data row3 col6" >-14.2%</td>
-    </tr>
-    <tr>
-      <th id="T_52e1e_level0_row4" class="row_heading level0 row4" >4</th>
-      <td id="T_52e1e_row4_col0" class="data row4 col0" >TTM 2024-03-31</td>
-      <td id="T_52e1e_row4_col1" class="data row4 col1" >$2,245.7B</td>
-      <td id="T_52e1e_row4_col2" class="data row4 col2" >$870.2B</td>
-      <td id="T_52e1e_row4_col3" class="data row4 col3" >$5.18</td>
-      <td id="T_52e1e_row4_col4" class="data row4 col4" >3.9%</td>
-      <td id="T_52e1e_row4_col5" class="data row4 col5" >2.2%</td>
-      <td id="T_52e1e_row4_col6" class="data row4 col6" >-96.8%</td>
-    </tr>
-    <tr>
-      <th id="T_52e1e_level0_row5" class="row_heading level0 row5" >5</th>
-      <td id="T_52e1e_row5_col0" class="data row5 col0" >Average</td>
-      <td id="T_52e1e_row5_col1" class="data row5 col1" ></td>
-      <td id="T_52e1e_row5_col2" class="data row5 col2" ></td>
-      <td id="T_52e1e_row5_col3" class="data row5 col3" ></td>
-      <td id="T_52e1e_row5_col4" class="data row5 col4" >15.1%</td>
-      <td id="T_52e1e_row5_col5" class="data row5 col5" >17.9%</td>
-      <td id="T_52e1e_row5_col6" class="data row5 col6" >-6.9%</td>
-=======
+    </tr>
+  </thead>
+  <tbody>
+    <tr>
       <th id="T_910b3_level0_row0" class="row_heading level0 row0" >0</th>
       <td id="T_910b3_row0_col0" class="data row0 col0" >2020-12-31</td>
       <td id="T_910b3_row0_col1" class="data row0 col1" >$1,339.3B</td>
@@ -203,7 +118,6 @@
       <td id="T_910b3_row5_col4" class="data row5 col4" >15.1%</td>
       <td id="T_910b3_row5_col5" class="data row5 col5" >17.9%</td>
       <td id="T_910b3_row5_col6" class="data row5 col6" >-6.9%</td>
->>>>>>> f6051e9c
     </tr>
   </tbody>
 </table>
@@ -245,38 +159,6 @@
     <body>
         <h2 style="text-align:center;">TSM Year-over-Year Growth</h2>
         <style type="text/css">
-<<<<<<< HEAD
-#T_64a66 td.col-1 {
-  text-align: center;
-}
-#T_64a66 td.col-1 {
-  text-align: center;
-}
-#T_64a66 td.col-1 {
-  text-align: center;
-}
-#T_64a66 td.col-1 {
-  text-align: center;
-}
-#T_64a66_row0_col1, #T_64a66_row0_col2, #T_64a66_row0_col5, #T_64a66_row1_col4, #T_64a66_row1_col5, #T_64a66_row2_col1, #T_64a66_row2_col2, #T_64a66_row2_col5, #T_64a66_row3_col4, #T_64a66_row3_col5 {
-  color: green;
-}
-#T_64a66_row0_col3, #T_64a66_row0_col4, #T_64a66_row0_col6, #T_64a66_row2_col3, #T_64a66_row2_col4, #T_64a66_row2_col6 {
-  color: red;
-}
-</style>
-<table id="T_64a66">
-  <thead>
-    <tr>
-      <th class="blank level0" >&nbsp;</th>
-      <th id="T_64a66_level0_col0" class="col_heading level0 col0" >2020</th>
-      <th id="T_64a66_level0_col1" class="col_heading level0 col1" >2021</th>
-      <th id="T_64a66_level0_col2" class="col_heading level0 col2" >2022</th>
-      <th id="T_64a66_level0_col3" class="col_heading level0 col3" >2023</th>
-      <th id="T_64a66_level0_col4" class="col_heading level0 col4" >2024</th>
-      <th id="T_64a66_level0_col5" class="col_heading level0 col5" >2025</th>
-      <th id="T_64a66_level0_col6" class="col_heading level0 col6" >Average</th>
-=======
 #T_bdce2 td.col-1 {
   text-align: center;
 }
@@ -307,51 +189,10 @@
       <th id="T_bdce2_level0_col4" class="col_heading level0 col4" >2024</th>
       <th id="T_bdce2_level0_col5" class="col_heading level0 col5" >2025</th>
       <th id="T_bdce2_level0_col6" class="col_heading level0 col6" >Average</th>
->>>>>>> f6051e9c
-    </tr>
-  </thead>
-  <tbody>
-    <tr>
-<<<<<<< HEAD
-      <th id="T_64a66_level0_row0" class="row_heading level0 row0" >Revenue Growth (%)</th>
-      <td id="T_64a66_row0_col0" class="data row0 col0" ></td>
-      <td id="T_64a66_row0_col1" class="data row0 col1" >18.5%</td>
-      <td id="T_64a66_row0_col2" class="data row0 col2" >42.6%</td>
-      <td id="T_64a66_row0_col3" class="data row0 col3" >-4.5%</td>
-      <td id="T_64a66_row0_col4" class="data row0 col4" >-96.1%</td>
-      <td id="T_64a66_row0_col5" class="data row0 col5" >20.3%</td>
-      <td id="T_64a66_row0_col6" class="data row0 col6" >-3.8%</td>
-    </tr>
-    <tr>
-      <th id="T_64a66_level0_row1" class="row_heading level0 row1" >Revenue Analysts (#)</th>
-      <td id="T_64a66_row1_col0" class="data row1 col0" >0</td>
-      <td id="T_64a66_row1_col1" class="data row1 col1" >0</td>
-      <td id="T_64a66_row1_col2" class="data row1 col2" >0</td>
-      <td id="T_64a66_row1_col3" class="data row1 col3" >0</td>
-      <td id="T_64a66_row1_col4" class="data row1 col4" >3</td>
-      <td id="T_64a66_row1_col5" class="data row1 col5" >3</td>
-      <td id="T_64a66_row1_col6" class="data row1 col6" ></td>
-    </tr>
-    <tr>
-      <th id="T_64a66_level0_row2" class="row_heading level0 row2" >EPS Growth (%)</th>
-      <td id="T_64a66_row2_col0" class="data row2 col0" ></td>
-      <td id="T_64a66_row2_col1" class="data row2 col1" >16.0%</td>
-      <td id="T_64a66_row2_col2" class="data row2 col2" >67.6%</td>
-      <td id="T_64a66_row2_col3" class="data row2 col3" >-14.2%</td>
-      <td id="T_64a66_row2_col4" class="data row2 col4" >-96.3%</td>
-      <td id="T_64a66_row2_col5" class="data row2 col5" >24.5%</td>
-      <td id="T_64a66_row2_col6" class="data row2 col6" >-0.5%</td>
-    </tr>
-    <tr>
-      <th id="T_64a66_level0_row3" class="row_heading level0 row3" >EPS Analysts (#)</th>
-      <td id="T_64a66_row3_col0" class="data row3 col0" >0</td>
-      <td id="T_64a66_row3_col1" class="data row3 col1" >0</td>
-      <td id="T_64a66_row3_col2" class="data row3 col2" >0</td>
-      <td id="T_64a66_row3_col3" class="data row3 col3" >0</td>
-      <td id="T_64a66_row3_col4" class="data row3 col4" >5</td>
-      <td id="T_64a66_row3_col5" class="data row3 col5" >5</td>
-      <td id="T_64a66_row3_col6" class="data row3 col6" ></td>
-=======
+    </tr>
+  </thead>
+  <tbody>
+    <tr>
       <th id="T_bdce2_level0_row0" class="row_heading level0 row0" >Revenue Growth (%)</th>
       <td id="T_bdce2_row0_col0" class="data row0 col0" ></td>
       <td id="T_bdce2_row0_col1" class="data row0 col1" >18.5%</td>
@@ -390,7 +231,6 @@
       <td id="T_bdce2_row3_col4" class="data row3 col4" >5</td>
       <td id="T_bdce2_row3_col5" class="data row3 col5" >5</td>
       <td id="T_bdce2_row3_col6" class="data row3 col6" ></td>
->>>>>>> f6051e9c
     </tr>
   </tbody>
 </table>
@@ -414,18 +254,6 @@
         <div class="balance-sheet-container">
             <div class="balance-sheet-table">
                 <style type="text/css">
-<<<<<<< HEAD
-#T_c777a_row5_col1 {
-  color: green;
-}
-</style>
-<table id="T_c777a">
-  <thead>
-    <tr>
-      <th class="blank level0" >&nbsp;</th>
-      <th id="T_c777a_level0_col0" class="col_heading level0 col0" >Metric</th>
-      <th id="T_c777a_level0_col1" class="col_heading level0 col1" >Value</th>
-=======
 #T_4f4fd_row5_col1 {
   color: green;
 }
@@ -436,41 +264,10 @@
       <th class="blank level0" >&nbsp;</th>
       <th id="T_4f4fd_level0_col0" class="col_heading level0 col0" >Metric</th>
       <th id="T_4f4fd_level0_col1" class="col_heading level0 col1" >Value</th>
->>>>>>> f6051e9c
-    </tr>
-  </thead>
-  <tbody>
-    <tr>
-<<<<<<< HEAD
-      <th id="T_c777a_level0_row0" class="row_heading level0 row0" >0</th>
-      <td id="T_c777a_row0_col0" class="data row0 col0" >Total Assets</td>
-      <td id="T_c777a_row0_col1" class="data row0 col1" >$5,532,197M</td>
-    </tr>
-    <tr>
-      <th id="T_c777a_level0_row1" class="row_heading level0 row1" >1</th>
-      <td id="T_c777a_row1_col0" class="data row1 col0" >Cash</td>
-      <td id="T_c777a_row1_col1" class="data row1 col1" >$1,465,428M</td>
-    </tr>
-    <tr>
-      <th id="T_c777a_level0_row2" class="row_heading level0 row2" >2</th>
-      <td id="T_c777a_row2_col0" class="data row2 col0" >Total Liabilities</td>
-      <td id="T_c777a_row2_col1" class="data row2 col1" >$2,078,330M</td>
-    </tr>
-    <tr>
-      <th id="T_c777a_level0_row3" class="row_heading level0 row3" >3</th>
-      <td id="T_c777a_row3_col0" class="data row3 col0" >Total Debt</td>
-      <td id="T_c777a_row3_col1" class="data row3 col1" >$956,258M</td>
-    </tr>
-    <tr>
-      <th id="T_c777a_level0_row4" class="row_heading level0 row4" >4</th>
-      <td id="T_c777a_row4_col0" class="data row4 col0" >Total Equity</td>
-      <td id="T_c777a_row4_col1" class="data row4 col1" >$3,429,522M</td>
-    </tr>
-    <tr>
-      <th id="T_c777a_level0_row5" class="row_heading level0 row5" >5</th>
-      <td id="T_c777a_row5_col0" class="data row5 col0" >Debt to Equity Ratio</td>
-      <td id="T_c777a_row5_col1" class="data row5 col1" >0.28</td>
-=======
+    </tr>
+  </thead>
+  <tbody>
+    <tr>
       <th id="T_4f4fd_level0_row0" class="row_heading level0 row0" >0</th>
       <td id="T_4f4fd_row0_col0" class="data row0 col0" >Total Assets</td>
       <td id="T_4f4fd_row0_col1" class="data row0 col1" >$5,532,197M</td>
@@ -499,7 +296,6 @@
       <th id="T_4f4fd_level0_row5" class="row_heading level0 row5" >5</th>
       <td id="T_4f4fd_row5_col0" class="data row5 col0" >Debt to Equity Ratio</td>
       <td id="T_4f4fd_row5_col1" class="data row5 col1" >0.28</td>
->>>>>>> f6051e9c
     </tr>
   </tbody>
 </table>
@@ -530,21 +326,13 @@
   </thead>
   <tbody>
     <tr>
-<<<<<<< HEAD
-      <td>$152.72</td>
-=======
       <td>$152.47</td>
->>>>>>> f6051e9c
       <td>4.5%</td>
       <td>Nicks&nbsp;Growth:&nbsp;5%<br>Nick's&nbsp;Expected&nbsp;Margin:&nbsp;40%<br>FINVIZ&nbsp;Growth:&nbsp;22%</td>
       <td>Nicks:&nbsp;11<br>Finviz:&nbsp;48</td>
       <td>Nick's: 4.213</td>
       <td>0.4</td>
-<<<<<<< HEAD
-      <td>29.5</td>
-=======
       <td>29.4</td>
->>>>>>> f6051e9c
     </tr>
   </tbody>
 </table>
@@ -564,15 +352,9 @@
       <td>$5.18 EPS</td>
       <td>TTM</td>
       <td>$54.56</td>
-<<<<<<< HEAD
-      <td><span style="color: red">-64.3%</span></td>
-      <td>$249.42</td>
-      <td><span style="color: green">63.3%</span></td>
-=======
       <td><span style="color: red">-64.2%</span></td>
       <td>$249.42</td>
       <td><span style="color: green">63.6%</span></td>
->>>>>>> f6051e9c
     </tr>
     <tr>
       <td>$6.13 EPS</td>
@@ -580,25 +362,15 @@
       <td>$64.56</td>
       <td><span style="color: red">-57.7%</span></td>
       <td>$295.16</td>
-<<<<<<< HEAD
-      <td><span style="color: green">93.3%</span></td>
-=======
       <td><span style="color: green">93.6%</span></td>
->>>>>>> f6051e9c
     </tr>
     <tr>
       <td>$7.63 EPS</td>
       <td>2025</td>
       <td>$80.36</td>
-<<<<<<< HEAD
-      <td><span style="color: red">-47.4%</span></td>
-      <td>$367.39</td>
-      <td><span style="color: green">140.6%</span></td>
-=======
       <td><span style="color: red">-47.3%</span></td>
       <td>$367.39</td>
       <td><span style="color: green">141.0%</span></td>
->>>>>>> f6051e9c
     </tr>
   </tbody>
 </table>
