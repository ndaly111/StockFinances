
    <!DOCTYPE html>
    <html lang="en">
    <head>
        <meta charset="UTF-8">
        <title>NET - Financial Overview</title>
        <link rel="stylesheet" href="../style.css">
    </head>
    <body>
        <header>
            <a href="../index.html" class="home-button">Home</a>
            <h1>Cloudflare, Inc. - Financial Overview</h1>
            <h2>Ticker - NET</h2>
        </header>

        <!-- Section for ticker information and summary -->
        <section>
            <p>
    <style>
        table {
            width: 80%;
            margin-left: auto;
            margin-right: auto;
            border-collapse: collapse;
            text-align: center;
            font-family: 'Arial', sans-serif; /* Using Arial as an example of a sans-serif font */
        }
        th, td {
            padding: 8px 12px;
        }
    </style>
    <table>
<<<<<<< HEAD
    <tr><th>Close Price</th><th>Market Cap</th><th>P/E Ratio</th><th>Forward P/E Ratio</th><th>Implied Growth*</th><th>Implied Forward Growth*</th><th>P/B Ratio</th></tr><tr><td>$67.50</td><td>$22.94B</td><td>-</td><td>84.4</td><td>N/A</td><td>28.3%</td><td>28.8</td></tr></table></p>
=======
    <tr><th>Close Price</th><th>Market Cap</th><th>P/E Ratio</th><th>Forward P/E Ratio</th><th>Implied Growth*</th><th>Implied Forward Growth*</th><th>P/B Ratio</th></tr><tr><td>$67.62</td><td>$22.98B</td><td>-</td><td>84.5</td><td>N/A</td><td>28.3%</td><td>28.8</td></tr></table></p>
>>>>>>> f6051e9c
        </section>

        <!-- Section for financial charts and tables -->
        <div>
            <img src="../charts/NET_revenue_net_income_chart.png" alt="Revenue and Net Income Chart">
            <img src="../charts/NET_eps_chart.png" alt="EPS Chart">
            <style type="text/css">
<<<<<<< HEAD
#T_6ed85_row1_col4, #T_6ed85_row1_col5, #T_6ed85_row1_col6, #T_6ed85_row2_col4, #T_6ed85_row3_col4, #T_6ed85_row4_col4, #T_6ed85_row5_col4, #T_6ed85_row5_col5, #T_6ed85_row5_col6 {
  color: green;
}
#T_6ed85_row2_col5, #T_6ed85_row2_col6, #T_6ed85_row3_col5, #T_6ed85_row3_col6, #T_6ed85_row4_col5, #T_6ed85_row4_col6 {
  color: red;
}
</style>
<table id="T_6ed85">
  <thead>
    <tr>
      <th class="blank level0" >&nbsp;</th>
      <th id="T_6ed85_level0_col0" class="col_heading level0 col0" >Date</th>
      <th id="T_6ed85_level0_col1" class="col_heading level0 col1" >Revenue</th>
      <th id="T_6ed85_level0_col2" class="col_heading level0 col2" >Net Income</th>
      <th id="T_6ed85_level0_col3" class="col_heading level0 col3" >EPS</th>
      <th id="T_6ed85_level0_col4" class="col_heading level0 col4" >Revenue Change</th>
      <th id="T_6ed85_level0_col5" class="col_heading level0 col5" >Net Income Change</th>
      <th id="T_6ed85_level0_col6" class="col_heading level0 col6" >EPS Change</th>
=======
#T_576f8_row1_col4, #T_576f8_row1_col5, #T_576f8_row1_col6, #T_576f8_row2_col4, #T_576f8_row3_col4, #T_576f8_row4_col4, #T_576f8_row5_col4, #T_576f8_row5_col5, #T_576f8_row5_col6 {
  color: green;
}
#T_576f8_row2_col5, #T_576f8_row2_col6, #T_576f8_row3_col5, #T_576f8_row3_col6, #T_576f8_row4_col5, #T_576f8_row4_col6 {
  color: red;
}
</style>
<table id="T_576f8">
  <thead>
    <tr>
      <th class="blank level0" >&nbsp;</th>
      <th id="T_576f8_level0_col0" class="col_heading level0 col0" >Date</th>
      <th id="T_576f8_level0_col1" class="col_heading level0 col1" >Revenue</th>
      <th id="T_576f8_level0_col2" class="col_heading level0 col2" >Net Income</th>
      <th id="T_576f8_level0_col3" class="col_heading level0 col3" >EPS</th>
      <th id="T_576f8_level0_col4" class="col_heading level0 col4" >Revenue Change</th>
      <th id="T_576f8_level0_col5" class="col_heading level0 col5" >Net Income Change</th>
      <th id="T_576f8_level0_col6" class="col_heading level0 col6" >EPS Change</th>
>>>>>>> f6051e9c
    </tr>
  </thead>
  <tbody>
    <tr>
<<<<<<< HEAD
      <th id="T_6ed85_level0_row0" class="row_heading level0 row0" >0</th>
      <td id="T_6ed85_row0_col0" class="data row0 col0" >2020-12-31</td>
      <td id="T_6ed85_row0_col1" class="data row0 col1" >$431.1M</td>
      <td id="T_6ed85_row0_col2" class="data row0 col2" >$-119.4M</td>
      <td id="T_6ed85_row0_col3" class="data row0 col3" >$-0.40</td>
      <td id="T_6ed85_row0_col4" class="data row0 col4" >N/A</td>
      <td id="T_6ed85_row0_col5" class="data row0 col5" >N/A</td>
      <td id="T_6ed85_row0_col6" class="data row0 col6" >N/A</td>
    </tr>
    <tr>
      <th id="T_6ed85_level0_row1" class="row_heading level0 row1" >1</th>
      <td id="T_6ed85_row1_col0" class="data row1 col0" >2021-12-31</td>
      <td id="T_6ed85_row1_col1" class="data row1 col1" >$656.4M</td>
      <td id="T_6ed85_row1_col2" class="data row1 col2" >$-260.3M</td>
      <td id="T_6ed85_row1_col3" class="data row1 col3" >$-0.83</td>
      <td id="T_6ed85_row1_col4" class="data row1 col4" >52.3%</td>
      <td id="T_6ed85_row1_col5" class="data row1 col5" >118.1%</td>
      <td id="T_6ed85_row1_col6" class="data row1 col6" >107.5%</td>
    </tr>
    <tr>
      <th id="T_6ed85_level0_row2" class="row_heading level0 row2" >2</th>
      <td id="T_6ed85_row2_col0" class="data row2 col0" >2022-12-31</td>
      <td id="T_6ed85_row2_col1" class="data row2 col1" >$975.2M</td>
      <td id="T_6ed85_row2_col2" class="data row2 col2" >$-193.4M</td>
      <td id="T_6ed85_row2_col3" class="data row2 col3" >$-0.59</td>
      <td id="T_6ed85_row2_col4" class="data row2 col4" >48.6%</td>
      <td id="T_6ed85_row2_col5" class="data row2 col5" >-25.7%</td>
      <td id="T_6ed85_row2_col6" class="data row2 col6" >-28.9%</td>
    </tr>
    <tr>
      <th id="T_6ed85_level0_row3" class="row_heading level0 row3" >3</th>
      <td id="T_6ed85_row3_col0" class="data row3 col0" >2023-12-31</td>
      <td id="T_6ed85_row3_col1" class="data row3 col1" >$1.3B</td>
      <td id="T_6ed85_row3_col2" class="data row3 col2" >$-183.9M</td>
      <td id="T_6ed85_row3_col3" class="data row3 col3" >$-0.55</td>
      <td id="T_6ed85_row3_col4" class="data row3 col4" >33.0%</td>
      <td id="T_6ed85_row3_col5" class="data row3 col5" >-4.9%</td>
      <td id="T_6ed85_row3_col6" class="data row3 col6" >-6.8%</td>
    </tr>
    <tr>
      <th id="T_6ed85_level0_row4" class="row_heading level0 row4" >4</th>
      <td id="T_6ed85_row4_col0" class="data row4 col0" >TTM 2024-03-31</td>
      <td id="T_6ed85_row4_col1" class="data row4 col1" >$1.4B</td>
      <td id="T_6ed85_row4_col2" class="data row4 col2" >$-181.4M</td>
      <td id="T_6ed85_row4_col3" class="data row4 col3" >$-0.53</td>
      <td id="T_6ed85_row4_col4" class="data row4 col4" >6.8%</td>
      <td id="T_6ed85_row4_col5" class="data row4 col5" >-1.4%</td>
      <td id="T_6ed85_row4_col6" class="data row4 col6" >-3.6%</td>
    </tr>
    <tr>
      <th id="T_6ed85_level0_row5" class="row_heading level0 row5" >5</th>
      <td id="T_6ed85_row5_col0" class="data row5 col0" >Average</td>
      <td id="T_6ed85_row5_col1" class="data row5 col1" ></td>
      <td id="T_6ed85_row5_col2" class="data row5 col2" ></td>
      <td id="T_6ed85_row5_col3" class="data row5 col3" ></td>
      <td id="T_6ed85_row5_col4" class="data row5 col4" >35.2%</td>
      <td id="T_6ed85_row5_col5" class="data row5 col5" >21.5%</td>
      <td id="T_6ed85_row5_col6" class="data row5 col6" >17.1%</td>
=======
      <th id="T_576f8_level0_row0" class="row_heading level0 row0" >0</th>
      <td id="T_576f8_row0_col0" class="data row0 col0" >2020-12-31</td>
      <td id="T_576f8_row0_col1" class="data row0 col1" >$431.1M</td>
      <td id="T_576f8_row0_col2" class="data row0 col2" >$-119.4M</td>
      <td id="T_576f8_row0_col3" class="data row0 col3" >$-0.40</td>
      <td id="T_576f8_row0_col4" class="data row0 col4" >N/A</td>
      <td id="T_576f8_row0_col5" class="data row0 col5" >N/A</td>
      <td id="T_576f8_row0_col6" class="data row0 col6" >N/A</td>
    </tr>
    <tr>
      <th id="T_576f8_level0_row1" class="row_heading level0 row1" >1</th>
      <td id="T_576f8_row1_col0" class="data row1 col0" >2021-12-31</td>
      <td id="T_576f8_row1_col1" class="data row1 col1" >$656.4M</td>
      <td id="T_576f8_row1_col2" class="data row1 col2" >$-260.3M</td>
      <td id="T_576f8_row1_col3" class="data row1 col3" >$-0.83</td>
      <td id="T_576f8_row1_col4" class="data row1 col4" >52.3%</td>
      <td id="T_576f8_row1_col5" class="data row1 col5" >118.1%</td>
      <td id="T_576f8_row1_col6" class="data row1 col6" >107.5%</td>
    </tr>
    <tr>
      <th id="T_576f8_level0_row2" class="row_heading level0 row2" >2</th>
      <td id="T_576f8_row2_col0" class="data row2 col0" >2022-12-31</td>
      <td id="T_576f8_row2_col1" class="data row2 col1" >$975.2M</td>
      <td id="T_576f8_row2_col2" class="data row2 col2" >$-193.4M</td>
      <td id="T_576f8_row2_col3" class="data row2 col3" >$-0.59</td>
      <td id="T_576f8_row2_col4" class="data row2 col4" >48.6%</td>
      <td id="T_576f8_row2_col5" class="data row2 col5" >-25.7%</td>
      <td id="T_576f8_row2_col6" class="data row2 col6" >-28.9%</td>
    </tr>
    <tr>
      <th id="T_576f8_level0_row3" class="row_heading level0 row3" >3</th>
      <td id="T_576f8_row3_col0" class="data row3 col0" >2023-12-31</td>
      <td id="T_576f8_row3_col1" class="data row3 col1" >$1.3B</td>
      <td id="T_576f8_row3_col2" class="data row3 col2" >$-183.9M</td>
      <td id="T_576f8_row3_col3" class="data row3 col3" >$-0.55</td>
      <td id="T_576f8_row3_col4" class="data row3 col4" >33.0%</td>
      <td id="T_576f8_row3_col5" class="data row3 col5" >-4.9%</td>
      <td id="T_576f8_row3_col6" class="data row3 col6" >-6.8%</td>
    </tr>
    <tr>
      <th id="T_576f8_level0_row4" class="row_heading level0 row4" >4</th>
      <td id="T_576f8_row4_col0" class="data row4 col0" >TTM 2024-03-31</td>
      <td id="T_576f8_row4_col1" class="data row4 col1" >$1.4B</td>
      <td id="T_576f8_row4_col2" class="data row4 col2" >$-181.4M</td>
      <td id="T_576f8_row4_col3" class="data row4 col3" >$-0.53</td>
      <td id="T_576f8_row4_col4" class="data row4 col4" >6.8%</td>
      <td id="T_576f8_row4_col5" class="data row4 col5" >-1.4%</td>
      <td id="T_576f8_row4_col6" class="data row4 col6" >-3.6%</td>
    </tr>
    <tr>
      <th id="T_576f8_level0_row5" class="row_heading level0 row5" >5</th>
      <td id="T_576f8_row5_col0" class="data row5 col0" >Average</td>
      <td id="T_576f8_row5_col1" class="data row5 col1" ></td>
      <td id="T_576f8_row5_col2" class="data row5 col2" ></td>
      <td id="T_576f8_row5_col3" class="data row5 col3" ></td>
      <td id="T_576f8_row5_col4" class="data row5 col4" >35.2%</td>
      <td id="T_576f8_row5_col5" class="data row5 col5" >21.5%</td>
      <td id="T_576f8_row5_col6" class="data row5 col6" >17.1%</td>
>>>>>>> f6051e9c
    </tr>
  </tbody>
</table>

        </div>
        <div><br><br><hr><br><h1>NET - Forecast Data</h1></div>
        <div class="carousel-container">
            <div class="carousel-item">
                <img src="../charts/NET_Revenue_Net_Income_Forecast.png" alt="Revenue and Net Income Forecast Chart">
            </div>
            <div class="carousel-item">
                <img src="../charts/NET_EPS_Forecast.png" alt="EPS Forecast Chart">
            </div>
            <div class="carousel-item">
                
    <html>
    <head>
    <title>YoY Growth Rates</title>
    <style>
        .table {
            width: 80%;
            margin-left: auto;
            margin-right: auto;
            border-collapse: collapse;
        }
        th, td {
            text-align: center;
            padding: 8px;
            border: 1px solid #ddd;
        }
        th {
            background-color: #f2f2f2;
        }
        body {
            font-family: Arial, sans-serif;
        }
    </style>
    </head>
    <body>
        <h2 style="text-align:center;">NET Year-over-Year Growth</h2>
        <style type="text/css">
<<<<<<< HEAD
#T_829e9 td.col-1 {
  text-align: center;
}
#T_829e9 td.col-1 {
  text-align: center;
}
#T_829e9 td.col-1 {
  text-align: center;
}
#T_829e9 td.col-1 {
  text-align: center;
}
#T_829e9_row0_col1, #T_829e9_row0_col2, #T_829e9_row0_col3, #T_829e9_row0_col4, #T_829e9_row0_col5, #T_829e9_row0_col6, #T_829e9_row1_col4, #T_829e9_row1_col5, #T_829e9_row2_col1, #T_829e9_row2_col5, #T_829e9_row3_col4, #T_829e9_row3_col5 {
  color: green;
}
#T_829e9_row2_col2, #T_829e9_row2_col3, #T_829e9_row2_col4, #T_829e9_row2_col6 {
  color: red;
}
</style>
<table id="T_829e9">
  <thead>
    <tr>
      <th class="blank level0" >&nbsp;</th>
      <th id="T_829e9_level0_col0" class="col_heading level0 col0" >2020</th>
      <th id="T_829e9_level0_col1" class="col_heading level0 col1" >2021</th>
      <th id="T_829e9_level0_col2" class="col_heading level0 col2" >2022</th>
      <th id="T_829e9_level0_col3" class="col_heading level0 col3" >2023</th>
      <th id="T_829e9_level0_col4" class="col_heading level0 col4" >2024</th>
      <th id="T_829e9_level0_col5" class="col_heading level0 col5" >2025</th>
      <th id="T_829e9_level0_col6" class="col_heading level0 col6" >Average</th>
=======
#T_2a9be td.col-1 {
  text-align: center;
}
#T_2a9be td.col-1 {
  text-align: center;
}
#T_2a9be td.col-1 {
  text-align: center;
}
#T_2a9be td.col-1 {
  text-align: center;
}
#T_2a9be_row0_col1, #T_2a9be_row0_col2, #T_2a9be_row0_col3, #T_2a9be_row0_col4, #T_2a9be_row0_col5, #T_2a9be_row0_col6, #T_2a9be_row1_col4, #T_2a9be_row1_col5, #T_2a9be_row2_col1, #T_2a9be_row2_col5, #T_2a9be_row3_col4, #T_2a9be_row3_col5 {
  color: green;
}
#T_2a9be_row2_col2, #T_2a9be_row2_col3, #T_2a9be_row2_col4, #T_2a9be_row2_col6 {
  color: red;
}
</style>
<table id="T_2a9be">
  <thead>
    <tr>
      <th class="blank level0" >&nbsp;</th>
      <th id="T_2a9be_level0_col0" class="col_heading level0 col0" >2020</th>
      <th id="T_2a9be_level0_col1" class="col_heading level0 col1" >2021</th>
      <th id="T_2a9be_level0_col2" class="col_heading level0 col2" >2022</th>
      <th id="T_2a9be_level0_col3" class="col_heading level0 col3" >2023</th>
      <th id="T_2a9be_level0_col4" class="col_heading level0 col4" >2024</th>
      <th id="T_2a9be_level0_col5" class="col_heading level0 col5" >2025</th>
      <th id="T_2a9be_level0_col6" class="col_heading level0 col6" >Average</th>
>>>>>>> f6051e9c
    </tr>
  </thead>
  <tbody>
    <tr>
<<<<<<< HEAD
      <th id="T_829e9_level0_row0" class="row_heading level0 row0" >Revenue Growth (%)</th>
      <td id="T_829e9_row0_col0" class="data row0 col0" ></td>
      <td id="T_829e9_row0_col1" class="data row0 col1" >52.3%</td>
      <td id="T_829e9_row0_col2" class="data row0 col2" >48.6%</td>
      <td id="T_829e9_row0_col3" class="data row0 col3" >33.0%</td>
      <td id="T_829e9_row0_col4" class="data row0 col4" >27.2%</td>
      <td id="T_829e9_row0_col5" class="data row0 col5" >26.7%</td>
      <td id="T_829e9_row0_col6" class="data row0 col6" >37.6%</td>
    </tr>
    <tr>
      <th id="T_829e9_level0_row1" class="row_heading level0 row1" >Revenue Analysts (#)</th>
      <td id="T_829e9_row1_col0" class="data row1 col0" >0</td>
      <td id="T_829e9_row1_col1" class="data row1 col1" >0</td>
      <td id="T_829e9_row1_col2" class="data row1 col2" >0</td>
      <td id="T_829e9_row1_col3" class="data row1 col3" >0</td>
      <td id="T_829e9_row1_col4" class="data row1 col4" >10</td>
      <td id="T_829e9_row1_col5" class="data row1 col5" >10</td>
      <td id="T_829e9_row1_col6" class="data row1 col6" ></td>
    </tr>
    <tr>
      <th id="T_829e9_level0_row2" class="row_heading level0 row2" >EPS Growth (%)</th>
      <td id="T_829e9_row2_col0" class="data row2 col0" ></td>
      <td id="T_829e9_row2_col1" class="data row2 col1" >118.1%</td>
      <td id="T_829e9_row2_col2" class="data row2 col2" >-25.7%</td>
      <td id="T_829e9_row2_col3" class="data row2 col3" >-4.9%</td>
      <td id="T_829e9_row2_col4" class="data row2 col4" >-214.6%</td>
      <td id="T_829e9_row2_col5" class="data row2 col5" >29.0%</td>
      <td id="T_829e9_row2_col6" class="data row2 col6" >-19.6%</td>
    </tr>
    <tr>
      <th id="T_829e9_level0_row3" class="row_heading level0 row3" >EPS Analysts (#)</th>
      <td id="T_829e9_row3_col0" class="data row3 col0" >0</td>
      <td id="T_829e9_row3_col1" class="data row3 col1" >0</td>
      <td id="T_829e9_row3_col2" class="data row3 col2" >0</td>
      <td id="T_829e9_row3_col3" class="data row3 col3" >0</td>
      <td id="T_829e9_row3_col4" class="data row3 col4" >10</td>
      <td id="T_829e9_row3_col5" class="data row3 col5" >9</td>
      <td id="T_829e9_row3_col6" class="data row3 col6" ></td>
=======
      <th id="T_2a9be_level0_row0" class="row_heading level0 row0" >Revenue Growth (%)</th>
      <td id="T_2a9be_row0_col0" class="data row0 col0" ></td>
      <td id="T_2a9be_row0_col1" class="data row0 col1" >52.3%</td>
      <td id="T_2a9be_row0_col2" class="data row0 col2" >48.6%</td>
      <td id="T_2a9be_row0_col3" class="data row0 col3" >33.0%</td>
      <td id="T_2a9be_row0_col4" class="data row0 col4" >27.2%</td>
      <td id="T_2a9be_row0_col5" class="data row0 col5" >26.7%</td>
      <td id="T_2a9be_row0_col6" class="data row0 col6" >37.6%</td>
    </tr>
    <tr>
      <th id="T_2a9be_level0_row1" class="row_heading level0 row1" >Revenue Analysts (#)</th>
      <td id="T_2a9be_row1_col0" class="data row1 col0" >0</td>
      <td id="T_2a9be_row1_col1" class="data row1 col1" >0</td>
      <td id="T_2a9be_row1_col2" class="data row1 col2" >0</td>
      <td id="T_2a9be_row1_col3" class="data row1 col3" >0</td>
      <td id="T_2a9be_row1_col4" class="data row1 col4" >10</td>
      <td id="T_2a9be_row1_col5" class="data row1 col5" >10</td>
      <td id="T_2a9be_row1_col6" class="data row1 col6" ></td>
    </tr>
    <tr>
      <th id="T_2a9be_level0_row2" class="row_heading level0 row2" >EPS Growth (%)</th>
      <td id="T_2a9be_row2_col0" class="data row2 col0" ></td>
      <td id="T_2a9be_row2_col1" class="data row2 col1" >118.1%</td>
      <td id="T_2a9be_row2_col2" class="data row2 col2" >-25.7%</td>
      <td id="T_2a9be_row2_col3" class="data row2 col3" >-4.9%</td>
      <td id="T_2a9be_row2_col4" class="data row2 col4" >-214.8%</td>
      <td id="T_2a9be_row2_col5" class="data row2 col5" >29.0%</td>
      <td id="T_2a9be_row2_col6" class="data row2 col6" >-19.7%</td>
    </tr>
    <tr>
      <th id="T_2a9be_level0_row3" class="row_heading level0 row3" >EPS Analysts (#)</th>
      <td id="T_2a9be_row3_col0" class="data row3 col0" >0</td>
      <td id="T_2a9be_row3_col1" class="data row3 col1" >0</td>
      <td id="T_2a9be_row3_col2" class="data row3 col2" >0</td>
      <td id="T_2a9be_row3_col3" class="data row3 col3" >0</td>
      <td id="T_2a9be_row3_col4" class="data row3 col4" >10</td>
      <td id="T_2a9be_row3_col5" class="data row3 col5" >9</td>
      <td id="T_2a9be_row3_col6" class="data row3 col6" ></td>
>>>>>>> f6051e9c
    </tr>
  </tbody>
</table>

    </body>
    </html>
    
            </div>
        </div>

        <!-- New Carousel for YoY Growth Charts -->
        <div><br><br><h1>NET - Y/Y % Change</h1></div>
        <div class="carousel-container">
            <div class="carousel-item">
                <img src="../charts/NET_revenue_yoy_change.png" alt="Revenue Year-over-Year Change Chart">
            </div>
            <div class="carousel-item">
                <img src="../charts/NET_eps_yoy_change.png" alt="EPS Year-over-Year Change Chart">
            </div>
        </div>
        <div class="balance-sheet-container">
            <div class="balance-sheet-table">
                <style type="text/css">
<<<<<<< HEAD
#T_cb9ff_row5_col1 {
  color: black;
}
</style>
<table id="T_cb9ff">
  <thead>
    <tr>
      <th class="blank level0" >&nbsp;</th>
      <th id="T_cb9ff_level0_col0" class="col_heading level0 col0" >Metric</th>
      <th id="T_cb9ff_level0_col1" class="col_heading level0 col1" >Value</th>
=======
#T_23136_row5_col1 {
  color: black;
}
</style>
<table id="T_23136">
  <thead>
    <tr>
      <th class="blank level0" >&nbsp;</th>
      <th id="T_23136_level0_col0" class="col_heading level0 col0" >Metric</th>
      <th id="T_23136_level0_col1" class="col_heading level0 col1" >Value</th>
>>>>>>> f6051e9c
    </tr>
  </thead>
  <tbody>
    <tr>
<<<<<<< HEAD
      <th id="T_cb9ff_level0_row0" class="row_heading level0 row0" >0</th>
      <td id="T_cb9ff_row0_col0" class="data row0 col0" >Total Assets</td>
      <td id="T_cb9ff_row0_col1" class="data row0 col1" >$2,802M</td>
    </tr>
    <tr>
      <th id="T_cb9ff_level0_row1" class="row_heading level0 row1" >1</th>
      <td id="T_cb9ff_row1_col0" class="data row1 col0" >Cash</td>
      <td id="T_cb9ff_row1_col1" class="data row1 col1" >$254M</td>
    </tr>
    <tr>
      <th id="T_cb9ff_level0_row2" class="row_heading level0 row2" >2</th>
      <td id="T_cb9ff_row2_col0" class="data row2 col0" >Total Liabilities</td>
      <td id="T_cb9ff_row2_col1" class="data row2 col1" >$2,004M</td>
    </tr>
    <tr>
      <th id="T_cb9ff_level0_row3" class="row_heading level0 row3" >3</th>
      <td id="T_cb9ff_row3_col0" class="data row3 col0" >Total Debt</td>
      <td id="T_cb9ff_row3_col1" class="data row3 col1" >$1,437M</td>
    </tr>
    <tr>
      <th id="T_cb9ff_level0_row4" class="row_heading level0 row4" >4</th>
      <td id="T_cb9ff_row4_col0" class="data row4 col0" >Total Equity</td>
      <td id="T_cb9ff_row4_col1" class="data row4 col1" >$797M</td>
    </tr>
    <tr>
      <th id="T_cb9ff_level0_row5" class="row_heading level0 row5" >5</th>
      <td id="T_cb9ff_row5_col0" class="data row5 col0" >Debt to Equity Ratio</td>
      <td id="T_cb9ff_row5_col1" class="data row5 col1" >1.80</td>
=======
      <th id="T_23136_level0_row0" class="row_heading level0 row0" >0</th>
      <td id="T_23136_row0_col0" class="data row0 col0" >Total Assets</td>
      <td id="T_23136_row0_col1" class="data row0 col1" >$2,802M</td>
    </tr>
    <tr>
      <th id="T_23136_level0_row1" class="row_heading level0 row1" >1</th>
      <td id="T_23136_row1_col0" class="data row1 col0" >Cash</td>
      <td id="T_23136_row1_col1" class="data row1 col1" >$254M</td>
    </tr>
    <tr>
      <th id="T_23136_level0_row2" class="row_heading level0 row2" >2</th>
      <td id="T_23136_row2_col0" class="data row2 col0" >Total Liabilities</td>
      <td id="T_23136_row2_col1" class="data row2 col1" >$2,004M</td>
    </tr>
    <tr>
      <th id="T_23136_level0_row3" class="row_heading level0 row3" >3</th>
      <td id="T_23136_row3_col0" class="data row3 col0" >Total Debt</td>
      <td id="T_23136_row3_col1" class="data row3 col1" >$1,437M</td>
    </tr>
    <tr>
      <th id="T_23136_level0_row4" class="row_heading level0 row4" >4</th>
      <td id="T_23136_row4_col0" class="data row4 col0" >Total Equity</td>
      <td id="T_23136_row4_col1" class="data row4 col1" >$797M</td>
    </tr>
    <tr>
      <th id="T_23136_level0_row5" class="row_heading level0 row5" >5</th>
      <td id="T_23136_row5_col0" class="data row5 col0" >Debt to Equity Ratio</td>
      <td id="T_23136_row5_col1" class="data row5 col1" >1.80</td>
>>>>>>> f6051e9c
    </tr>
  </tbody>
</table>

            </div>
            <div class="balance-sheet-chart">
                <img src="../charts/NET_balance_sheet_chart.png" alt="NET Balance Sheet Chart">
            </div>
        </div>
        <hr>
        
        <div><br><br><h1>NET - Valuation Chart</h1></div>
        <div><br>
            <img src="../charts/NET_valuation_chart.png" alt="Valuation Chart">
            <br><br>
            <div class="valuation-tables">
                <table border="1" class="dataframe table table-striped">
  <thead>
    <tr style="text-align: left;">
      <th>Share Price</th>
      <th>Treasury Yield</th>
      <th>Estimates</th>
      <th>Fair Value (P/E)</th>
      <th>Fair Value (P/S)</th>
      <th>Current P/S</th>
    </tr>
  </thead>
  <tbody>
    <tr>
<<<<<<< HEAD
      <td>$67.50</td>
=======
      <td>$67.62</td>
>>>>>>> f6051e9c
      <td>4.5%</td>
      <td>Nicks&nbsp;Growth:&nbsp;20%<br>Nick's&nbsp;Expected&nbsp;Margin:&nbsp;20%<br>FINVIZ&nbsp;Growth:&nbsp;N/A</td>
      <td>Nicks:&nbsp;42<br>Finviz:&nbsp;6</td>
      <td>Nick's: 8.465</td>
      <td>16.6</td>
    </tr>
  </tbody>
</table>
                <table border="1" class="dataframe table table-striped">
  <thead>
    <tr style="text-align: left;">
      <th>Basis</th>
      <th>Year</th>
      <th>Nicks Valuation</th>
      <th>Nicks vs Share Price</th>
    </tr>
  </thead>
  <tbody>
    <tr>
      <td>$4.08 RevPS</td>
      <td>TTM</td>
      <td>$34.51</td>
<<<<<<< HEAD
      <td><span style="color: red">-48.9%</span></td>
=======
      <td><span style="color: red">-49.0%</span></td>
>>>>>>> f6051e9c
    </tr>
    <tr>
      <td>$0.62 EPS</td>
      <td>2024</td>
      <td>$26.24</td>
<<<<<<< HEAD
      <td><span style="color: red">-61.1%</span></td>
=======
      <td><span style="color: red">-61.2%</span></td>
>>>>>>> f6051e9c
    </tr>
    <tr>
      <td>$0.80 EPS</td>
      <td>2025</td>
      <td>$33.86</td>
<<<<<<< HEAD
      <td><span style="color: red">-49.8%</span></td>
=======
      <td><span style="color: red">-49.9%</span></td>
>>>>>>> f6051e9c
    </tr>
  </tbody>
</table>
            </div>
            <br><br><br><hr>
        </div>
        

        <footer>
            <a href="../index.html" class="home-button">Back to Home</a>
            <br><br><br><br><br>
        </footer>
    </body>
    </html>
    <|MERGE_RESOLUTION|>--- conflicted
+++ resolved
@@ -30,11 +30,7 @@
         }
     </style>
     <table>
-<<<<<<< HEAD
-    <tr><th>Close Price</th><th>Market Cap</th><th>P/E Ratio</th><th>Forward P/E Ratio</th><th>Implied Growth*</th><th>Implied Forward Growth*</th><th>P/B Ratio</th></tr><tr><td>$67.50</td><td>$22.94B</td><td>-</td><td>84.4</td><td>N/A</td><td>28.3%</td><td>28.8</td></tr></table></p>
-=======
     <tr><th>Close Price</th><th>Market Cap</th><th>P/E Ratio</th><th>Forward P/E Ratio</th><th>Implied Growth*</th><th>Implied Forward Growth*</th><th>P/B Ratio</th></tr><tr><td>$67.62</td><td>$22.98B</td><td>-</td><td>84.5</td><td>N/A</td><td>28.3%</td><td>28.8</td></tr></table></p>
->>>>>>> f6051e9c
         </section>
 
         <!-- Section for financial charts and tables -->
@@ -42,26 +38,6 @@
             <img src="../charts/NET_revenue_net_income_chart.png" alt="Revenue and Net Income Chart">
             <img src="../charts/NET_eps_chart.png" alt="EPS Chart">
             <style type="text/css">
-<<<<<<< HEAD
-#T_6ed85_row1_col4, #T_6ed85_row1_col5, #T_6ed85_row1_col6, #T_6ed85_row2_col4, #T_6ed85_row3_col4, #T_6ed85_row4_col4, #T_6ed85_row5_col4, #T_6ed85_row5_col5, #T_6ed85_row5_col6 {
-  color: green;
-}
-#T_6ed85_row2_col5, #T_6ed85_row2_col6, #T_6ed85_row3_col5, #T_6ed85_row3_col6, #T_6ed85_row4_col5, #T_6ed85_row4_col6 {
-  color: red;
-}
-</style>
-<table id="T_6ed85">
-  <thead>
-    <tr>
-      <th class="blank level0" >&nbsp;</th>
-      <th id="T_6ed85_level0_col0" class="col_heading level0 col0" >Date</th>
-      <th id="T_6ed85_level0_col1" class="col_heading level0 col1" >Revenue</th>
-      <th id="T_6ed85_level0_col2" class="col_heading level0 col2" >Net Income</th>
-      <th id="T_6ed85_level0_col3" class="col_heading level0 col3" >EPS</th>
-      <th id="T_6ed85_level0_col4" class="col_heading level0 col4" >Revenue Change</th>
-      <th id="T_6ed85_level0_col5" class="col_heading level0 col5" >Net Income Change</th>
-      <th id="T_6ed85_level0_col6" class="col_heading level0 col6" >EPS Change</th>
-=======
 #T_576f8_row1_col4, #T_576f8_row1_col5, #T_576f8_row1_col6, #T_576f8_row2_col4, #T_576f8_row3_col4, #T_576f8_row4_col4, #T_576f8_row5_col4, #T_576f8_row5_col5, #T_576f8_row5_col6 {
   color: green;
 }
@@ -80,71 +56,10 @@
       <th id="T_576f8_level0_col4" class="col_heading level0 col4" >Revenue Change</th>
       <th id="T_576f8_level0_col5" class="col_heading level0 col5" >Net Income Change</th>
       <th id="T_576f8_level0_col6" class="col_heading level0 col6" >EPS Change</th>
->>>>>>> f6051e9c
-    </tr>
-  </thead>
-  <tbody>
-    <tr>
-<<<<<<< HEAD
-      <th id="T_6ed85_level0_row0" class="row_heading level0 row0" >0</th>
-      <td id="T_6ed85_row0_col0" class="data row0 col0" >2020-12-31</td>
-      <td id="T_6ed85_row0_col1" class="data row0 col1" >$431.1M</td>
-      <td id="T_6ed85_row0_col2" class="data row0 col2" >$-119.4M</td>
-      <td id="T_6ed85_row0_col3" class="data row0 col3" >$-0.40</td>
-      <td id="T_6ed85_row0_col4" class="data row0 col4" >N/A</td>
-      <td id="T_6ed85_row0_col5" class="data row0 col5" >N/A</td>
-      <td id="T_6ed85_row0_col6" class="data row0 col6" >N/A</td>
-    </tr>
-    <tr>
-      <th id="T_6ed85_level0_row1" class="row_heading level0 row1" >1</th>
-      <td id="T_6ed85_row1_col0" class="data row1 col0" >2021-12-31</td>
-      <td id="T_6ed85_row1_col1" class="data row1 col1" >$656.4M</td>
-      <td id="T_6ed85_row1_col2" class="data row1 col2" >$-260.3M</td>
-      <td id="T_6ed85_row1_col3" class="data row1 col3" >$-0.83</td>
-      <td id="T_6ed85_row1_col4" class="data row1 col4" >52.3%</td>
-      <td id="T_6ed85_row1_col5" class="data row1 col5" >118.1%</td>
-      <td id="T_6ed85_row1_col6" class="data row1 col6" >107.5%</td>
-    </tr>
-    <tr>
-      <th id="T_6ed85_level0_row2" class="row_heading level0 row2" >2</th>
-      <td id="T_6ed85_row2_col0" class="data row2 col0" >2022-12-31</td>
-      <td id="T_6ed85_row2_col1" class="data row2 col1" >$975.2M</td>
-      <td id="T_6ed85_row2_col2" class="data row2 col2" >$-193.4M</td>
-      <td id="T_6ed85_row2_col3" class="data row2 col3" >$-0.59</td>
-      <td id="T_6ed85_row2_col4" class="data row2 col4" >48.6%</td>
-      <td id="T_6ed85_row2_col5" class="data row2 col5" >-25.7%</td>
-      <td id="T_6ed85_row2_col6" class="data row2 col6" >-28.9%</td>
-    </tr>
-    <tr>
-      <th id="T_6ed85_level0_row3" class="row_heading level0 row3" >3</th>
-      <td id="T_6ed85_row3_col0" class="data row3 col0" >2023-12-31</td>
-      <td id="T_6ed85_row3_col1" class="data row3 col1" >$1.3B</td>
-      <td id="T_6ed85_row3_col2" class="data row3 col2" >$-183.9M</td>
-      <td id="T_6ed85_row3_col3" class="data row3 col3" >$-0.55</td>
-      <td id="T_6ed85_row3_col4" class="data row3 col4" >33.0%</td>
-      <td id="T_6ed85_row3_col5" class="data row3 col5" >-4.9%</td>
-      <td id="T_6ed85_row3_col6" class="data row3 col6" >-6.8%</td>
-    </tr>
-    <tr>
-      <th id="T_6ed85_level0_row4" class="row_heading level0 row4" >4</th>
-      <td id="T_6ed85_row4_col0" class="data row4 col0" >TTM 2024-03-31</td>
-      <td id="T_6ed85_row4_col1" class="data row4 col1" >$1.4B</td>
-      <td id="T_6ed85_row4_col2" class="data row4 col2" >$-181.4M</td>
-      <td id="T_6ed85_row4_col3" class="data row4 col3" >$-0.53</td>
-      <td id="T_6ed85_row4_col4" class="data row4 col4" >6.8%</td>
-      <td id="T_6ed85_row4_col5" class="data row4 col5" >-1.4%</td>
-      <td id="T_6ed85_row4_col6" class="data row4 col6" >-3.6%</td>
-    </tr>
-    <tr>
-      <th id="T_6ed85_level0_row5" class="row_heading level0 row5" >5</th>
-      <td id="T_6ed85_row5_col0" class="data row5 col0" >Average</td>
-      <td id="T_6ed85_row5_col1" class="data row5 col1" ></td>
-      <td id="T_6ed85_row5_col2" class="data row5 col2" ></td>
-      <td id="T_6ed85_row5_col3" class="data row5 col3" ></td>
-      <td id="T_6ed85_row5_col4" class="data row5 col4" >35.2%</td>
-      <td id="T_6ed85_row5_col5" class="data row5 col5" >21.5%</td>
-      <td id="T_6ed85_row5_col6" class="data row5 col6" >17.1%</td>
-=======
+    </tr>
+  </thead>
+  <tbody>
+    <tr>
       <th id="T_576f8_level0_row0" class="row_heading level0 row0" >0</th>
       <td id="T_576f8_row0_col0" class="data row0 col0" >2020-12-31</td>
       <td id="T_576f8_row0_col1" class="data row0 col1" >$431.1M</td>
@@ -203,7 +118,6 @@
       <td id="T_576f8_row5_col4" class="data row5 col4" >35.2%</td>
       <td id="T_576f8_row5_col5" class="data row5 col5" >21.5%</td>
       <td id="T_576f8_row5_col6" class="data row5 col6" >17.1%</td>
->>>>>>> f6051e9c
     </tr>
   </tbody>
 </table>
@@ -245,38 +159,6 @@
     <body>
         <h2 style="text-align:center;">NET Year-over-Year Growth</h2>
         <style type="text/css">
-<<<<<<< HEAD
-#T_829e9 td.col-1 {
-  text-align: center;
-}
-#T_829e9 td.col-1 {
-  text-align: center;
-}
-#T_829e9 td.col-1 {
-  text-align: center;
-}
-#T_829e9 td.col-1 {
-  text-align: center;
-}
-#T_829e9_row0_col1, #T_829e9_row0_col2, #T_829e9_row0_col3, #T_829e9_row0_col4, #T_829e9_row0_col5, #T_829e9_row0_col6, #T_829e9_row1_col4, #T_829e9_row1_col5, #T_829e9_row2_col1, #T_829e9_row2_col5, #T_829e9_row3_col4, #T_829e9_row3_col5 {
-  color: green;
-}
-#T_829e9_row2_col2, #T_829e9_row2_col3, #T_829e9_row2_col4, #T_829e9_row2_col6 {
-  color: red;
-}
-</style>
-<table id="T_829e9">
-  <thead>
-    <tr>
-      <th class="blank level0" >&nbsp;</th>
-      <th id="T_829e9_level0_col0" class="col_heading level0 col0" >2020</th>
-      <th id="T_829e9_level0_col1" class="col_heading level0 col1" >2021</th>
-      <th id="T_829e9_level0_col2" class="col_heading level0 col2" >2022</th>
-      <th id="T_829e9_level0_col3" class="col_heading level0 col3" >2023</th>
-      <th id="T_829e9_level0_col4" class="col_heading level0 col4" >2024</th>
-      <th id="T_829e9_level0_col5" class="col_heading level0 col5" >2025</th>
-      <th id="T_829e9_level0_col6" class="col_heading level0 col6" >Average</th>
-=======
 #T_2a9be td.col-1 {
   text-align: center;
 }
@@ -307,51 +189,10 @@
       <th id="T_2a9be_level0_col4" class="col_heading level0 col4" >2024</th>
       <th id="T_2a9be_level0_col5" class="col_heading level0 col5" >2025</th>
       <th id="T_2a9be_level0_col6" class="col_heading level0 col6" >Average</th>
->>>>>>> f6051e9c
-    </tr>
-  </thead>
-  <tbody>
-    <tr>
-<<<<<<< HEAD
-      <th id="T_829e9_level0_row0" class="row_heading level0 row0" >Revenue Growth (%)</th>
-      <td id="T_829e9_row0_col0" class="data row0 col0" ></td>
-      <td id="T_829e9_row0_col1" class="data row0 col1" >52.3%</td>
-      <td id="T_829e9_row0_col2" class="data row0 col2" >48.6%</td>
-      <td id="T_829e9_row0_col3" class="data row0 col3" >33.0%</td>
-      <td id="T_829e9_row0_col4" class="data row0 col4" >27.2%</td>
-      <td id="T_829e9_row0_col5" class="data row0 col5" >26.7%</td>
-      <td id="T_829e9_row0_col6" class="data row0 col6" >37.6%</td>
-    </tr>
-    <tr>
-      <th id="T_829e9_level0_row1" class="row_heading level0 row1" >Revenue Analysts (#)</th>
-      <td id="T_829e9_row1_col0" class="data row1 col0" >0</td>
-      <td id="T_829e9_row1_col1" class="data row1 col1" >0</td>
-      <td id="T_829e9_row1_col2" class="data row1 col2" >0</td>
-      <td id="T_829e9_row1_col3" class="data row1 col3" >0</td>
-      <td id="T_829e9_row1_col4" class="data row1 col4" >10</td>
-      <td id="T_829e9_row1_col5" class="data row1 col5" >10</td>
-      <td id="T_829e9_row1_col6" class="data row1 col6" ></td>
-    </tr>
-    <tr>
-      <th id="T_829e9_level0_row2" class="row_heading level0 row2" >EPS Growth (%)</th>
-      <td id="T_829e9_row2_col0" class="data row2 col0" ></td>
-      <td id="T_829e9_row2_col1" class="data row2 col1" >118.1%</td>
-      <td id="T_829e9_row2_col2" class="data row2 col2" >-25.7%</td>
-      <td id="T_829e9_row2_col3" class="data row2 col3" >-4.9%</td>
-      <td id="T_829e9_row2_col4" class="data row2 col4" >-214.6%</td>
-      <td id="T_829e9_row2_col5" class="data row2 col5" >29.0%</td>
-      <td id="T_829e9_row2_col6" class="data row2 col6" >-19.6%</td>
-    </tr>
-    <tr>
-      <th id="T_829e9_level0_row3" class="row_heading level0 row3" >EPS Analysts (#)</th>
-      <td id="T_829e9_row3_col0" class="data row3 col0" >0</td>
-      <td id="T_829e9_row3_col1" class="data row3 col1" >0</td>
-      <td id="T_829e9_row3_col2" class="data row3 col2" >0</td>
-      <td id="T_829e9_row3_col3" class="data row3 col3" >0</td>
-      <td id="T_829e9_row3_col4" class="data row3 col4" >10</td>
-      <td id="T_829e9_row3_col5" class="data row3 col5" >9</td>
-      <td id="T_829e9_row3_col6" class="data row3 col6" ></td>
-=======
+    </tr>
+  </thead>
+  <tbody>
+    <tr>
       <th id="T_2a9be_level0_row0" class="row_heading level0 row0" >Revenue Growth (%)</th>
       <td id="T_2a9be_row0_col0" class="data row0 col0" ></td>
       <td id="T_2a9be_row0_col1" class="data row0 col1" >52.3%</td>
@@ -390,7 +231,6 @@
       <td id="T_2a9be_row3_col4" class="data row3 col4" >10</td>
       <td id="T_2a9be_row3_col5" class="data row3 col5" >9</td>
       <td id="T_2a9be_row3_col6" class="data row3 col6" ></td>
->>>>>>> f6051e9c
     </tr>
   </tbody>
 </table>
@@ -414,18 +254,6 @@
         <div class="balance-sheet-container">
             <div class="balance-sheet-table">
                 <style type="text/css">
-<<<<<<< HEAD
-#T_cb9ff_row5_col1 {
-  color: black;
-}
-</style>
-<table id="T_cb9ff">
-  <thead>
-    <tr>
-      <th class="blank level0" >&nbsp;</th>
-      <th id="T_cb9ff_level0_col0" class="col_heading level0 col0" >Metric</th>
-      <th id="T_cb9ff_level0_col1" class="col_heading level0 col1" >Value</th>
-=======
 #T_23136_row5_col1 {
   color: black;
 }
@@ -436,41 +264,10 @@
       <th class="blank level0" >&nbsp;</th>
       <th id="T_23136_level0_col0" class="col_heading level0 col0" >Metric</th>
       <th id="T_23136_level0_col1" class="col_heading level0 col1" >Value</th>
->>>>>>> f6051e9c
-    </tr>
-  </thead>
-  <tbody>
-    <tr>
-<<<<<<< HEAD
-      <th id="T_cb9ff_level0_row0" class="row_heading level0 row0" >0</th>
-      <td id="T_cb9ff_row0_col0" class="data row0 col0" >Total Assets</td>
-      <td id="T_cb9ff_row0_col1" class="data row0 col1" >$2,802M</td>
-    </tr>
-    <tr>
-      <th id="T_cb9ff_level0_row1" class="row_heading level0 row1" >1</th>
-      <td id="T_cb9ff_row1_col0" class="data row1 col0" >Cash</td>
-      <td id="T_cb9ff_row1_col1" class="data row1 col1" >$254M</td>
-    </tr>
-    <tr>
-      <th id="T_cb9ff_level0_row2" class="row_heading level0 row2" >2</th>
-      <td id="T_cb9ff_row2_col0" class="data row2 col0" >Total Liabilities</td>
-      <td id="T_cb9ff_row2_col1" class="data row2 col1" >$2,004M</td>
-    </tr>
-    <tr>
-      <th id="T_cb9ff_level0_row3" class="row_heading level0 row3" >3</th>
-      <td id="T_cb9ff_row3_col0" class="data row3 col0" >Total Debt</td>
-      <td id="T_cb9ff_row3_col1" class="data row3 col1" >$1,437M</td>
-    </tr>
-    <tr>
-      <th id="T_cb9ff_level0_row4" class="row_heading level0 row4" >4</th>
-      <td id="T_cb9ff_row4_col0" class="data row4 col0" >Total Equity</td>
-      <td id="T_cb9ff_row4_col1" class="data row4 col1" >$797M</td>
-    </tr>
-    <tr>
-      <th id="T_cb9ff_level0_row5" class="row_heading level0 row5" >5</th>
-      <td id="T_cb9ff_row5_col0" class="data row5 col0" >Debt to Equity Ratio</td>
-      <td id="T_cb9ff_row5_col1" class="data row5 col1" >1.80</td>
-=======
+    </tr>
+  </thead>
+  <tbody>
+    <tr>
       <th id="T_23136_level0_row0" class="row_heading level0 row0" >0</th>
       <td id="T_23136_row0_col0" class="data row0 col0" >Total Assets</td>
       <td id="T_23136_row0_col1" class="data row0 col1" >$2,802M</td>
@@ -499,7 +296,6 @@
       <th id="T_23136_level0_row5" class="row_heading level0 row5" >5</th>
       <td id="T_23136_row5_col0" class="data row5 col0" >Debt to Equity Ratio</td>
       <td id="T_23136_row5_col1" class="data row5 col1" >1.80</td>
->>>>>>> f6051e9c
     </tr>
   </tbody>
 </table>
@@ -529,11 +325,7 @@
   </thead>
   <tbody>
     <tr>
-<<<<<<< HEAD
-      <td>$67.50</td>
-=======
       <td>$67.62</td>
->>>>>>> f6051e9c
       <td>4.5%</td>
       <td>Nicks&nbsp;Growth:&nbsp;20%<br>Nick's&nbsp;Expected&nbsp;Margin:&nbsp;20%<br>FINVIZ&nbsp;Growth:&nbsp;N/A</td>
       <td>Nicks:&nbsp;42<br>Finviz:&nbsp;6</td>
@@ -556,31 +348,19 @@
       <td>$4.08 RevPS</td>
       <td>TTM</td>
       <td>$34.51</td>
-<<<<<<< HEAD
-      <td><span style="color: red">-48.9%</span></td>
-=======
       <td><span style="color: red">-49.0%</span></td>
->>>>>>> f6051e9c
     </tr>
     <tr>
       <td>$0.62 EPS</td>
       <td>2024</td>
       <td>$26.24</td>
-<<<<<<< HEAD
-      <td><span style="color: red">-61.1%</span></td>
-=======
       <td><span style="color: red">-61.2%</span></td>
->>>>>>> f6051e9c
     </tr>
     <tr>
       <td>$0.80 EPS</td>
       <td>2025</td>
       <td>$33.86</td>
-<<<<<<< HEAD
-      <td><span style="color: red">-49.8%</span></td>
-=======
       <td><span style="color: red">-49.9%</span></td>
->>>>>>> f6051e9c
     </tr>
   </tbody>
 </table>
