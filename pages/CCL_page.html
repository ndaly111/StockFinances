--- conflicted
+++ resolved
@@ -30,11 +30,7 @@
         }
     </style>
     <table>
-<<<<<<< HEAD
-    <tr><th>Close Price</th><th>Market Cap</th><th>P/E Ratio</th><th>Forward P/E Ratio</th><th>Implied Growth*</th><th>Implied Forward Growth*</th><th>P/B Ratio</th></tr><tr><td>$16.43</td><td>$21.52B</td><td>51.3</td><td>11.6</td><td>22.3%</td><td>5.9%</td><td>3.1</td></tr></table></p>
-=======
     <tr><th>Close Price</th><th>Market Cap</th><th>P/E Ratio</th><th>Forward P/E Ratio</th><th>Implied Growth*</th><th>Implied Forward Growth*</th><th>P/B Ratio</th></tr><tr><td>$16.45</td><td>$21.55B</td><td>51.4</td><td>11.6</td><td>22.3%</td><td>6.0%</td><td>3.1</td></tr></table></p>
->>>>>>> f6051e9c
         </section>
 
         <!-- Section for financial charts and tables -->
@@ -42,26 +38,6 @@
             <img src="../charts/CCL_revenue_net_income_chart.png" alt="Revenue and Net Income Chart">
             <img src="../charts/CCL_eps_chart.png" alt="EPS Chart">
             <style type="text/css">
-<<<<<<< HEAD
-#T_5b20b_row1_col4, #T_5b20b_row1_col5, #T_5b20b_row1_col6, #T_5b20b_row2_col5, #T_5b20b_row2_col6, #T_5b20b_row3_col5, #T_5b20b_row3_col6, #T_5b20b_row4_col5, #T_5b20b_row4_col6, #T_5b20b_row5_col5, #T_5b20b_row5_col6 {
-  color: red;
-}
-#T_5b20b_row2_col4, #T_5b20b_row3_col4, #T_5b20b_row4_col4, #T_5b20b_row5_col4 {
-  color: green;
-}
-</style>
-<table id="T_5b20b">
-  <thead>
-    <tr>
-      <th class="blank level0" >&nbsp;</th>
-      <th id="T_5b20b_level0_col0" class="col_heading level0 col0" >Date</th>
-      <th id="T_5b20b_level0_col1" class="col_heading level0 col1" >Revenue</th>
-      <th id="T_5b20b_level0_col2" class="col_heading level0 col2" >Net Income</th>
-      <th id="T_5b20b_level0_col3" class="col_heading level0 col3" >EPS</th>
-      <th id="T_5b20b_level0_col4" class="col_heading level0 col4" >Revenue Change</th>
-      <th id="T_5b20b_level0_col5" class="col_heading level0 col5" >Net Income Change</th>
-      <th id="T_5b20b_level0_col6" class="col_heading level0 col6" >EPS Change</th>
-=======
 #T_5dd9f_row1_col4, #T_5dd9f_row1_col5, #T_5dd9f_row1_col6, #T_5dd9f_row2_col5, #T_5dd9f_row2_col6, #T_5dd9f_row3_col5, #T_5dd9f_row3_col6, #T_5dd9f_row4_col5, #T_5dd9f_row4_col6, #T_5dd9f_row5_col5, #T_5dd9f_row5_col6 {
   color: red;
 }
@@ -80,71 +56,10 @@
       <th id="T_5dd9f_level0_col4" class="col_heading level0 col4" >Revenue Change</th>
       <th id="T_5dd9f_level0_col5" class="col_heading level0 col5" >Net Income Change</th>
       <th id="T_5dd9f_level0_col6" class="col_heading level0 col6" >EPS Change</th>
->>>>>>> f6051e9c
-    </tr>
-  </thead>
-  <tbody>
-    <tr>
-<<<<<<< HEAD
-      <th id="T_5b20b_level0_row0" class="row_heading level0 row0" >0</th>
-      <td id="T_5b20b_row0_col0" class="data row0 col0" >2020-11-30</td>
-      <td id="T_5b20b_row0_col1" class="data row0 col1" >$5.6B</td>
-      <td id="T_5b20b_row0_col2" class="data row0 col2" >$-10.2B</td>
-      <td id="T_5b20b_row0_col3" class="data row0 col3" >$-13.20</td>
-      <td id="T_5b20b_row0_col4" class="data row0 col4" >N/A</td>
-      <td id="T_5b20b_row0_col5" class="data row0 col5" >N/A</td>
-      <td id="T_5b20b_row0_col6" class="data row0 col6" >N/A</td>
-    </tr>
-    <tr>
-      <th id="T_5b20b_level0_row1" class="row_heading level0 row1" >1</th>
-      <td id="T_5b20b_row1_col0" class="data row1 col0" >2021-11-30</td>
-      <td id="T_5b20b_row1_col1" class="data row1 col1" >$1.9B</td>
-      <td id="T_5b20b_row1_col2" class="data row1 col2" >$-9.5B</td>
-      <td id="T_5b20b_row1_col3" class="data row1 col3" >$-8.46</td>
-      <td id="T_5b20b_row1_col4" class="data row1 col4" >-65.9%</td>
-      <td id="T_5b20b_row1_col5" class="data row1 col5" >-7.2%</td>
-      <td id="T_5b20b_row1_col6" class="data row1 col6" >-35.9%</td>
-    </tr>
-    <tr>
-      <th id="T_5b20b_level0_row2" class="row_heading level0 row2" >2</th>
-      <td id="T_5b20b_row2_col0" class="data row2 col0" >2022-11-30</td>
-      <td id="T_5b20b_row2_col1" class="data row2 col1" >$12.2B</td>
-      <td id="T_5b20b_row2_col2" class="data row2 col2" >$-6.1B</td>
-      <td id="T_5b20b_row2_col3" class="data row2 col3" >$-5.16</td>
-      <td id="T_5b20b_row2_col4" class="data row2 col4" >537.8%</td>
-      <td id="T_5b20b_row2_col5" class="data row2 col5" >-35.9%</td>
-      <td id="T_5b20b_row2_col6" class="data row2 col6" >-39.0%</td>
-    </tr>
-    <tr>
-      <th id="T_5b20b_level0_row3" class="row_heading level0 row3" >3</th>
-      <td id="T_5b20b_row3_col0" class="data row3 col0" >2023-11-30</td>
-      <td id="T_5b20b_row3_col1" class="data row3 col1" >$21.6B</td>
-      <td id="T_5b20b_row3_col2" class="data row3 col2" >$-74.0M</td>
-      <td id="T_5b20b_row3_col3" class="data row3 col3" >$-0.06</td>
-      <td id="T_5b20b_row3_col4" class="data row3 col4" >77.4%</td>
-      <td id="T_5b20b_row3_col5" class="data row3 col5" >-98.8%</td>
-      <td id="T_5b20b_row3_col6" class="data row3 col6" >-98.8%</td>
-    </tr>
-    <tr>
-      <th id="T_5b20b_level0_row4" class="row_heading level0 row4" >4</th>
-      <td id="T_5b20b_row4_col0" class="data row4 col0" >TTM 2024-02-29</td>
-      <td id="T_5b20b_row4_col1" class="data row4 col1" >$22.6B</td>
-      <td id="T_5b20b_row4_col2" class="data row4 col2" >$405.0M</td>
-      <td id="T_5b20b_row4_col3" class="data row4 col3" >$0.32</td>
-      <td id="T_5b20b_row4_col4" class="data row4 col4" >4.5%</td>
-      <td id="T_5b20b_row4_col5" class="data row4 col5" >-647.3%</td>
-      <td id="T_5b20b_row4_col6" class="data row4 col6" >-633.3%</td>
-    </tr>
-    <tr>
-      <th id="T_5b20b_level0_row5" class="row_heading level0 row5" >5</th>
-      <td id="T_5b20b_row5_col0" class="data row5 col0" >Average</td>
-      <td id="T_5b20b_row5_col1" class="data row5 col1" ></td>
-      <td id="T_5b20b_row5_col2" class="data row5 col2" ></td>
-      <td id="T_5b20b_row5_col3" class="data row5 col3" ></td>
-      <td id="T_5b20b_row5_col4" class="data row5 col4" >138.4%</td>
-      <td id="T_5b20b_row5_col5" class="data row5 col5" >-197.3%</td>
-      <td id="T_5b20b_row5_col6" class="data row5 col6" >-201.8%</td>
-=======
+    </tr>
+  </thead>
+  <tbody>
+    <tr>
       <th id="T_5dd9f_level0_row0" class="row_heading level0 row0" >0</th>
       <td id="T_5dd9f_row0_col0" class="data row0 col0" >2020-11-30</td>
       <td id="T_5dd9f_row0_col1" class="data row0 col1" >$5.6B</td>
@@ -203,7 +118,6 @@
       <td id="T_5dd9f_row5_col4" class="data row5 col4" >138.4%</td>
       <td id="T_5dd9f_row5_col5" class="data row5 col5" >-197.3%</td>
       <td id="T_5dd9f_row5_col6" class="data row5 col6" >-201.8%</td>
->>>>>>> f6051e9c
     </tr>
   </tbody>
 </table>
@@ -245,38 +159,6 @@
     <body>
         <h2 style="text-align:center;">CCL Year-over-Year Growth</h2>
         <style type="text/css">
-<<<<<<< HEAD
-#T_e6e82 td.col-1 {
-  text-align: center;
-}
-#T_e6e82 td.col-1 {
-  text-align: center;
-}
-#T_e6e82 td.col-1 {
-  text-align: center;
-}
-#T_e6e82 td.col-1 {
-  text-align: center;
-}
-#T_e6e82_row0_col1, #T_e6e82_row2_col1, #T_e6e82_row2_col2, #T_e6e82_row2_col3, #T_e6e82_row2_col4, #T_e6e82_row2_col6 {
-  color: red;
-}
-#T_e6e82_row0_col2, #T_e6e82_row0_col3, #T_e6e82_row0_col4, #T_e6e82_row0_col5, #T_e6e82_row0_col6, #T_e6e82_row1_col4, #T_e6e82_row1_col5, #T_e6e82_row2_col5, #T_e6e82_row3_col4, #T_e6e82_row3_col5 {
-  color: green;
-}
-</style>
-<table id="T_e6e82">
-  <thead>
-    <tr>
-      <th class="blank level0" >&nbsp;</th>
-      <th id="T_e6e82_level0_col0" class="col_heading level0 col0" >2020</th>
-      <th id="T_e6e82_level0_col1" class="col_heading level0 col1" >2021</th>
-      <th id="T_e6e82_level0_col2" class="col_heading level0 col2" >2022</th>
-      <th id="T_e6e82_level0_col3" class="col_heading level0 col3" >2023</th>
-      <th id="T_e6e82_level0_col4" class="col_heading level0 col4" >2024</th>
-      <th id="T_e6e82_level0_col5" class="col_heading level0 col5" >2025</th>
-      <th id="T_e6e82_level0_col6" class="col_heading level0 col6" >Average</th>
-=======
 #T_a4415 td.col-1 {
   text-align: center;
 }
@@ -307,51 +189,10 @@
       <th id="T_a4415_level0_col4" class="col_heading level0 col4" >2024</th>
       <th id="T_a4415_level0_col5" class="col_heading level0 col5" >2025</th>
       <th id="T_a4415_level0_col6" class="col_heading level0 col6" >Average</th>
->>>>>>> f6051e9c
-    </tr>
-  </thead>
-  <tbody>
-    <tr>
-<<<<<<< HEAD
-      <th id="T_e6e82_level0_row0" class="row_heading level0 row0" >Revenue Growth (%)</th>
-      <td id="T_e6e82_row0_col0" class="data row0 col0" ></td>
-      <td id="T_e6e82_row0_col1" class="data row0 col1" >-65.9%</td>
-      <td id="T_e6e82_row0_col2" class="data row0 col2" >537.8%</td>
-      <td id="T_e6e82_row0_col3" class="data row0 col3" >77.4%</td>
-      <td id="T_e6e82_row0_col4" class="data row0 col4" >13.6%</td>
-      <td id="T_e6e82_row0_col5" class="data row0 col5" >5.5%</td>
-      <td id="T_e6e82_row0_col6" class="data row0 col6" >113.7%</td>
-    </tr>
-    <tr>
-      <th id="T_e6e82_level0_row1" class="row_heading level0 row1" >Revenue Analysts (#)</th>
-      <td id="T_e6e82_row1_col0" class="data row1 col0" >0</td>
-      <td id="T_e6e82_row1_col1" class="data row1 col1" >0</td>
-      <td id="T_e6e82_row1_col2" class="data row1 col2" >0</td>
-      <td id="T_e6e82_row1_col3" class="data row1 col3" >0</td>
-      <td id="T_e6e82_row1_col4" class="data row1 col4" >8</td>
-      <td id="T_e6e82_row1_col5" class="data row1 col5" >8</td>
-      <td id="T_e6e82_row1_col6" class="data row1 col6" ></td>
-    </tr>
-    <tr>
-      <th id="T_e6e82_level0_row2" class="row_heading level0 row2" >EPS Growth (%)</th>
-      <td id="T_e6e82_row2_col0" class="data row2 col0" ></td>
-      <td id="T_e6e82_row2_col1" class="data row2 col1" >-7.2%</td>
-      <td id="T_e6e82_row2_col2" class="data row2 col2" >-35.9%</td>
-      <td id="T_e6e82_row2_col3" class="data row2 col3" >-98.8%</td>
-      <td id="T_e6e82_row2_col4" class="data row2 col4" >-1916.2%</td>
-      <td id="T_e6e82_row2_col5" class="data row2 col5" >41.0%</td>
-      <td id="T_e6e82_row2_col6" class="data row2 col6" >-403.4%</td>
-    </tr>
-    <tr>
-      <th id="T_e6e82_level0_row3" class="row_heading level0 row3" >EPS Analysts (#)</th>
-      <td id="T_e6e82_row3_col0" class="data row3 col0" >0</td>
-      <td id="T_e6e82_row3_col1" class="data row3 col1" >0</td>
-      <td id="T_e6e82_row3_col2" class="data row3 col2" >0</td>
-      <td id="T_e6e82_row3_col3" class="data row3 col3" >0</td>
-      <td id="T_e6e82_row3_col4" class="data row3 col4" >9</td>
-      <td id="T_e6e82_row3_col5" class="data row3 col5" >9</td>
-      <td id="T_e6e82_row3_col6" class="data row3 col6" ></td>
-=======
+    </tr>
+  </thead>
+  <tbody>
+    <tr>
       <th id="T_a4415_level0_row0" class="row_heading level0 row0" >Revenue Growth (%)</th>
       <td id="T_a4415_row0_col0" class="data row0 col0" ></td>
       <td id="T_a4415_row0_col1" class="data row0 col1" >-65.9%</td>
@@ -390,7 +231,6 @@
       <td id="T_a4415_row3_col4" class="data row3 col4" >9</td>
       <td id="T_a4415_row3_col5" class="data row3 col5" >9</td>
       <td id="T_a4415_row3_col6" class="data row3 col6" ></td>
->>>>>>> f6051e9c
     </tr>
   </tbody>
 </table>
@@ -414,18 +254,6 @@
         <div class="balance-sheet-container">
             <div class="balance-sheet-table">
                 <style type="text/css">
-<<<<<<< HEAD
-#T_53fcf_row5_col1 {
-  color: black;
-}
-</style>
-<table id="T_53fcf">
-  <thead>
-    <tr>
-      <th class="blank level0" >&nbsp;</th>
-      <th id="T_53fcf_level0_col0" class="col_heading level0 col0" >Metric</th>
-      <th id="T_53fcf_level0_col1" class="col_heading level0 col1" >Value</th>
-=======
 #T_c8573_row5_col1 {
   color: black;
 }
@@ -436,41 +264,10 @@
       <th class="blank level0" >&nbsp;</th>
       <th id="T_c8573_level0_col0" class="col_heading level0 col0" >Metric</th>
       <th id="T_c8573_level0_col1" class="col_heading level0 col1" >Value</th>
->>>>>>> f6051e9c
-    </tr>
-  </thead>
-  <tbody>
-    <tr>
-<<<<<<< HEAD
-      <th id="T_53fcf_level0_row0" class="row_heading level0 row0" >0</th>
-      <td id="T_53fcf_row0_col0" class="data row0 col0" >Total Assets</td>
-      <td id="T_53fcf_row0_col1" class="data row0 col1" >$49,761M</td>
-    </tr>
-    <tr>
-      <th id="T_53fcf_level0_row1" class="row_heading level0 row1" >1</th>
-      <td id="T_53fcf_row1_col0" class="data row1 col0" >Cash</td>
-      <td id="T_53fcf_row1_col1" class="data row1 col1" >$2,242M</td>
-    </tr>
-    <tr>
-      <th id="T_53fcf_level0_row2" class="row_heading level0 row2" >2</th>
-      <td id="T_53fcf_row2_col0" class="data row2 col0" >Total Liabilities</td>
-      <td id="T_53fcf_row2_col1" class="data row2 col1" >$43,079M</td>
-    </tr>
-    <tr>
-      <th id="T_53fcf_level0_row3" class="row_heading level0 row3" >3</th>
-      <td id="T_53fcf_row3_col0" class="data row3 col0" >Total Debt</td>
-      <td id="T_53fcf_row3_col1" class="data row3 col1" >$32,015M</td>
-    </tr>
-    <tr>
-      <th id="T_53fcf_level0_row4" class="row_heading level0 row4" >4</th>
-      <td id="T_53fcf_row4_col0" class="data row4 col0" >Total Equity</td>
-      <td id="T_53fcf_row4_col1" class="data row4 col1" >$6,682M</td>
-    </tr>
-    <tr>
-      <th id="T_53fcf_level0_row5" class="row_heading level0 row5" >5</th>
-      <td id="T_53fcf_row5_col0" class="data row5 col0" >Debt to Equity Ratio</td>
-      <td id="T_53fcf_row5_col1" class="data row5 col1" >4.79</td>
-=======
+    </tr>
+  </thead>
+  <tbody>
+    <tr>
       <th id="T_c8573_level0_row0" class="row_heading level0 row0" >0</th>
       <td id="T_c8573_row0_col0" class="data row0 col0" >Total Assets</td>
       <td id="T_c8573_row0_col1" class="data row0 col1" >$49,761M</td>
@@ -499,7 +296,6 @@
       <th id="T_c8573_level0_row5" class="row_heading level0 row5" >5</th>
       <td id="T_c8573_row5_col0" class="data row5 col0" >Debt to Equity Ratio</td>
       <td id="T_c8573_row5_col1" class="data row5 col1" >4.79</td>
->>>>>>> f6051e9c
     </tr>
   </tbody>
 </table>
@@ -530,21 +326,13 @@
   </thead>
   <tbody>
     <tr>
-<<<<<<< HEAD
-      <td>$16.43</td>
-=======
       <td>$16.45</td>
->>>>>>> f6051e9c
       <td>4.5%</td>
       <td>Nicks&nbsp;Growth:&nbsp;10%<br>Nick's&nbsp;Expected&nbsp;Margin:&nbsp;2%<br>FINVIZ&nbsp;Growth:&nbsp;N/A</td>
       <td>Nicks:&nbsp;17<br>Finviz:&nbsp;6</td>
       <td>Nick's: 0.342</td>
       <td>1.0</td>
-<<<<<<< HEAD
-      <td>51.3</td>
-=======
       <td>51.4</td>
->>>>>>> f6051e9c
     </tr>
   </tbody>
 </table>
@@ -562,31 +350,19 @@
       <td>$0.32 EPS</td>
       <td>TTM</td>
       <td>$5.48</td>
-<<<<<<< HEAD
-      <td><span style="color: red">-66.6%</span></td>
-=======
       <td><span style="color: red">-66.7%</span></td>
->>>>>>> f6051e9c
     </tr>
     <tr>
       <td>$1.00 EPS</td>
       <td>2024</td>
       <td>$17.11</td>
-<<<<<<< HEAD
-      <td><span style="color: green">4.2%</span></td>
-=======
       <td><span style="color: green">4.0%</span></td>
->>>>>>> f6051e9c
     </tr>
     <tr>
       <td>$1.41 EPS</td>
       <td>2025</td>
       <td>$24.13</td>
-<<<<<<< HEAD
-      <td><span style="color: green">46.9%</span></td>
-=======
       <td><span style="color: green">46.7%</span></td>
->>>>>>> f6051e9c
     </tr>
   </tbody>
 </table>
