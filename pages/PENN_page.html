--- conflicted
+++ resolved
@@ -30,11 +30,7 @@
         }
     </style>
     <table>
-<<<<<<< HEAD
-    <tr><th>Close Price</th><th>Market Cap</th><th>P/E Ratio</th><th>Forward P/E Ratio</th><th>Implied Growth*</th><th>Implied Forward Growth*</th><th>P/B Ratio</th></tr><tr><td>$17.07</td><td>$2.60B</td><td>-</td><td>20.3</td><td>N/A</td><td>11.8%</td><td>0.8</td></tr></table></p>
-=======
     <tr><th>Close Price</th><th>Market Cap</th><th>P/E Ratio</th><th>Forward P/E Ratio</th><th>Implied Growth*</th><th>Implied Forward Growth*</th><th>P/B Ratio</th></tr><tr><td>$17.14</td><td>$2.61B</td><td>-</td><td>20.4</td><td>N/A</td><td>11.9%</td><td>0.8</td></tr></table></p>
->>>>>>> f6051e9c
         </section>
 
         <!-- Section for financial charts and tables -->
@@ -42,26 +38,6 @@
             <img src="../charts/PENN_revenue_net_income_chart.png" alt="Revenue and Net Income Chart">
             <img src="../charts/PENN_eps_chart.png" alt="EPS Chart">
             <style type="text/css">
-<<<<<<< HEAD
-#T_e2b73_row1_col4, #T_e2b73_row2_col4, #T_e2b73_row4_col5, #T_e2b73_row4_col6, #T_e2b73_row5_col4 {
-  color: green;
-}
-#T_e2b73_row1_col5, #T_e2b73_row1_col6, #T_e2b73_row2_col5, #T_e2b73_row2_col6, #T_e2b73_row3_col4, #T_e2b73_row3_col5, #T_e2b73_row3_col6, #T_e2b73_row4_col4, #T_e2b73_row5_col5, #T_e2b73_row5_col6 {
-  color: red;
-}
-</style>
-<table id="T_e2b73">
-  <thead>
-    <tr>
-      <th class="blank level0" >&nbsp;</th>
-      <th id="T_e2b73_level0_col0" class="col_heading level0 col0" >Date</th>
-      <th id="T_e2b73_level0_col1" class="col_heading level0 col1" >Revenue</th>
-      <th id="T_e2b73_level0_col2" class="col_heading level0 col2" >Net Income</th>
-      <th id="T_e2b73_level0_col3" class="col_heading level0 col3" >EPS</th>
-      <th id="T_e2b73_level0_col4" class="col_heading level0 col4" >Revenue Change</th>
-      <th id="T_e2b73_level0_col5" class="col_heading level0 col5" >Net Income Change</th>
-      <th id="T_e2b73_level0_col6" class="col_heading level0 col6" >EPS Change</th>
-=======
 #T_35c59_row1_col4, #T_35c59_row2_col4, #T_35c59_row4_col5, #T_35c59_row4_col6, #T_35c59_row5_col4 {
   color: green;
 }
@@ -80,71 +56,10 @@
       <th id="T_35c59_level0_col4" class="col_heading level0 col4" >Revenue Change</th>
       <th id="T_35c59_level0_col5" class="col_heading level0 col5" >Net Income Change</th>
       <th id="T_35c59_level0_col6" class="col_heading level0 col6" >EPS Change</th>
->>>>>>> f6051e9c
-    </tr>
-  </thead>
-  <tbody>
-    <tr>
-<<<<<<< HEAD
-      <th id="T_e2b73_level0_row0" class="row_heading level0 row0" >0</th>
-      <td id="T_e2b73_row0_col0" class="data row0 col0" >2020-12-31</td>
-      <td id="T_e2b73_row0_col1" class="data row0 col1" >$3.6B</td>
-      <td id="T_e2b73_row0_col2" class="data row0 col2" >$-669.5M</td>
-      <td id="T_e2b73_row0_col3" class="data row0 col3" >$-5.00</td>
-      <td id="T_e2b73_row0_col4" class="data row0 col4" >N/A</td>
-      <td id="T_e2b73_row0_col5" class="data row0 col5" >N/A</td>
-      <td id="T_e2b73_row0_col6" class="data row0 col6" >N/A</td>
-    </tr>
-    <tr>
-      <th id="T_e2b73_level0_row1" class="row_heading level0 row1" >1</th>
-      <td id="T_e2b73_row1_col0" class="data row1 col0" >2021-12-31</td>
-      <td id="T_e2b73_row1_col1" class="data row1 col1" >$5.9B</td>
-      <td id="T_e2b73_row1_col2" class="data row1 col2" >$420.8M</td>
-      <td id="T_e2b73_row1_col3" class="data row1 col3" >$2.64</td>
-      <td id="T_e2b73_row1_col4" class="data row1 col4" >65.0%</td>
-      <td id="T_e2b73_row1_col5" class="data row1 col5" >-162.9%</td>
-      <td id="T_e2b73_row1_col6" class="data row1 col6" >-152.8%</td>
-    </tr>
-    <tr>
-      <th id="T_e2b73_level0_row2" class="row_heading level0 row2" >2</th>
-      <td id="T_e2b73_row2_col0" class="data row2 col0" >2022-12-31</td>
-      <td id="T_e2b73_row2_col1" class="data row2 col1" >$6.4B</td>
-      <td id="T_e2b73_row2_col2" class="data row2 col2" >$222.1M</td>
-      <td id="T_e2b73_row2_col3" class="data row2 col3" >$1.37</td>
-      <td id="T_e2b73_row2_col4" class="data row2 col4" >8.4%</td>
-      <td id="T_e2b73_row2_col5" class="data row2 col5" >-47.2%</td>
-      <td id="T_e2b73_row2_col6" class="data row2 col6" >-48.1%</td>
-    </tr>
-    <tr>
-      <th id="T_e2b73_level0_row3" class="row_heading level0 row3" >3</th>
-      <td id="T_e2b73_row3_col0" class="data row3 col0" >2023-12-31</td>
-      <td id="T_e2b73_row3_col1" class="data row3 col1" >$6.4B</td>
-      <td id="T_e2b73_row3_col2" class="data row3 col2" >$-490.0M</td>
-      <td id="T_e2b73_row3_col3" class="data row3 col3" >$-3.22</td>
-      <td id="T_e2b73_row3_col4" class="data row3 col4" >-0.6%</td>
-      <td id="T_e2b73_row3_col5" class="data row3 col5" >-320.6%</td>
-      <td id="T_e2b73_row3_col6" class="data row3 col6" >-335.0%</td>
-    </tr>
-    <tr>
-      <th id="T_e2b73_level0_row4" class="row_heading level0 row4" >4</th>
-      <td id="T_e2b73_row4_col0" class="data row4 col0" >TTM 2024-03-31</td>
-      <td id="T_e2b73_row4_col1" class="data row4 col1" >$6.3B</td>
-      <td id="T_e2b73_row4_col2" class="data row4 col2" >$-1.1B</td>
-      <td id="T_e2b73_row4_col3" class="data row4 col3" >$-7.33</td>
-      <td id="T_e2b73_row4_col4" class="data row4 col4" >-1.0%</td>
-      <td id="T_e2b73_row4_col5" class="data row4 col5" >128.4%</td>
-      <td id="T_e2b73_row4_col6" class="data row4 col6" >127.6%</td>
-    </tr>
-    <tr>
-      <th id="T_e2b73_level0_row5" class="row_heading level0 row5" >5</th>
-      <td id="T_e2b73_row5_col0" class="data row5 col0" >Average</td>
-      <td id="T_e2b73_row5_col1" class="data row5 col1" ></td>
-      <td id="T_e2b73_row5_col2" class="data row5 col2" ></td>
-      <td id="T_e2b73_row5_col3" class="data row5 col3" ></td>
-      <td id="T_e2b73_row5_col4" class="data row5 col4" >18.0%</td>
-      <td id="T_e2b73_row5_col5" class="data row5 col5" >-100.6%</td>
-      <td id="T_e2b73_row5_col6" class="data row5 col6" >-102.1%</td>
-=======
+    </tr>
+  </thead>
+  <tbody>
+    <tr>
       <th id="T_35c59_level0_row0" class="row_heading level0 row0" >0</th>
       <td id="T_35c59_row0_col0" class="data row0 col0" >2020-12-31</td>
       <td id="T_35c59_row0_col1" class="data row0 col1" >$3.6B</td>
@@ -203,7 +118,6 @@
       <td id="T_35c59_row5_col4" class="data row5 col4" >18.0%</td>
       <td id="T_35c59_row5_col5" class="data row5 col5" >-100.6%</td>
       <td id="T_35c59_row5_col6" class="data row5 col6" >-102.1%</td>
->>>>>>> f6051e9c
     </tr>
   </tbody>
 </table>
@@ -245,38 +159,6 @@
     <body>
         <h2 style="text-align:center;">PENN Year-over-Year Growth</h2>
         <style type="text/css">
-<<<<<<< HEAD
-#T_dda48 td.col-1 {
-  text-align: center;
-}
-#T_dda48 td.col-1 {
-  text-align: center;
-}
-#T_dda48 td.col-1 {
-  text-align: center;
-}
-#T_dda48 td.col-1 {
-  text-align: center;
-}
-#T_dda48_row0_col1, #T_dda48_row0_col2, #T_dda48_row0_col4, #T_dda48_row0_col5, #T_dda48_row0_col6, #T_dda48_row1_col4, #T_dda48_row1_col5, #T_dda48_row3_col4, #T_dda48_row3_col5 {
-  color: green;
-}
-#T_dda48_row0_col3, #T_dda48_row2_col1, #T_dda48_row2_col2, #T_dda48_row2_col3, #T_dda48_row2_col4, #T_dda48_row2_col5, #T_dda48_row2_col6 {
-  color: red;
-}
-</style>
-<table id="T_dda48">
-  <thead>
-    <tr>
-      <th class="blank level0" >&nbsp;</th>
-      <th id="T_dda48_level0_col0" class="col_heading level0 col0" >2020</th>
-      <th id="T_dda48_level0_col1" class="col_heading level0 col1" >2021</th>
-      <th id="T_dda48_level0_col2" class="col_heading level0 col2" >2022</th>
-      <th id="T_dda48_level0_col3" class="col_heading level0 col3" >2023</th>
-      <th id="T_dda48_level0_col4" class="col_heading level0 col4" >2024</th>
-      <th id="T_dda48_level0_col5" class="col_heading level0 col5" >2025</th>
-      <th id="T_dda48_level0_col6" class="col_heading level0 col6" >Average</th>
-=======
 #T_4dfa2 td.col-1 {
   text-align: center;
 }
@@ -307,51 +189,10 @@
       <th id="T_4dfa2_level0_col4" class="col_heading level0 col4" >2024</th>
       <th id="T_4dfa2_level0_col5" class="col_heading level0 col5" >2025</th>
       <th id="T_4dfa2_level0_col6" class="col_heading level0 col6" >Average</th>
->>>>>>> f6051e9c
-    </tr>
-  </thead>
-  <tbody>
-    <tr>
-<<<<<<< HEAD
-      <th id="T_dda48_level0_row0" class="row_heading level0 row0" >Revenue Growth (%)</th>
-      <td id="T_dda48_row0_col0" class="data row0 col0" ></td>
-      <td id="T_dda48_row0_col1" class="data row0 col1" >65.0%</td>
-      <td id="T_dda48_row0_col2" class="data row0 col2" >8.4%</td>
-      <td id="T_dda48_row0_col3" class="data row0 col3" >-0.6%</td>
-      <td id="T_dda48_row0_col4" class="data row0 col4" >5.0%</td>
-      <td id="T_dda48_row0_col5" class="data row0 col5" >6.4%</td>
-      <td id="T_dda48_row0_col6" class="data row0 col6" >16.8%</td>
-    </tr>
-    <tr>
-      <th id="T_dda48_level0_row1" class="row_heading level0 row1" >Revenue Analysts (#)</th>
-      <td id="T_dda48_row1_col0" class="data row1 col0" >0</td>
-      <td id="T_dda48_row1_col1" class="data row1 col1" >0</td>
-      <td id="T_dda48_row1_col2" class="data row1 col2" >0</td>
-      <td id="T_dda48_row1_col3" class="data row1 col3" >0</td>
-      <td id="T_dda48_row1_col4" class="data row1 col4" >8</td>
-      <td id="T_dda48_row1_col5" class="data row1 col5" >8</td>
-      <td id="T_dda48_row1_col6" class="data row1 col6" ></td>
-    </tr>
-    <tr>
-      <th id="T_dda48_level0_row2" class="row_heading level0 row2" >EPS Growth (%)</th>
-      <td id="T_dda48_row2_col0" class="data row2 col0" ></td>
-      <td id="T_dda48_row2_col1" class="data row2 col1" >-162.9%</td>
-      <td id="T_dda48_row2_col2" class="data row2 col2" >-47.2%</td>
-      <td id="T_dda48_row2_col3" class="data row2 col3" >-320.6%</td>
-      <td id="T_dda48_row2_col4" class="data row2 col4" >-57.4%</td>
-      <td id="T_dda48_row2_col5" class="data row2 col5" >-145.3%</td>
-      <td id="T_dda48_row2_col6" class="data row2 col6" >-146.7%</td>
-    </tr>
-    <tr>
-      <th id="T_dda48_level0_row3" class="row_heading level0 row3" >EPS Analysts (#)</th>
-      <td id="T_dda48_row3_col0" class="data row3 col0" >0</td>
-      <td id="T_dda48_row3_col1" class="data row3 col1" >0</td>
-      <td id="T_dda48_row3_col2" class="data row3 col2" >0</td>
-      <td id="T_dda48_row3_col3" class="data row3 col3" >0</td>
-      <td id="T_dda48_row3_col4" class="data row3 col4" >6</td>
-      <td id="T_dda48_row3_col5" class="data row3 col5" >8</td>
-      <td id="T_dda48_row3_col6" class="data row3 col6" ></td>
-=======
+    </tr>
+  </thead>
+  <tbody>
+    <tr>
       <th id="T_4dfa2_level0_row0" class="row_heading level0 row0" >Revenue Growth (%)</th>
       <td id="T_4dfa2_row0_col0" class="data row0 col0" ></td>
       <td id="T_4dfa2_row0_col1" class="data row0 col1" >65.0%</td>
@@ -390,7 +231,6 @@
       <td id="T_4dfa2_row3_col4" class="data row3 col4" >6</td>
       <td id="T_4dfa2_row3_col5" class="data row3 col5" >8</td>
       <td id="T_4dfa2_row3_col6" class="data row3 col6" ></td>
->>>>>>> f6051e9c
     </tr>
   </tbody>
 </table>
@@ -414,18 +254,6 @@
         <div class="balance-sheet-container">
             <div class="balance-sheet-table">
                 <style type="text/css">
-<<<<<<< HEAD
-#T_03f22_row5_col1 {
-  color: black;
-}
-</style>
-<table id="T_03f22">
-  <thead>
-    <tr>
-      <th class="blank level0" >&nbsp;</th>
-      <th id="T_03f22_level0_col0" class="col_heading level0 col0" >Metric</th>
-      <th id="T_03f22_level0_col1" class="col_heading level0 col1" >Value</th>
-=======
 #T_f4124_row5_col1 {
   color: black;
 }
@@ -436,41 +264,10 @@
       <th class="blank level0" >&nbsp;</th>
       <th id="T_f4124_level0_col0" class="col_heading level0 col0" >Metric</th>
       <th id="T_f4124_level0_col1" class="col_heading level0 col1" >Value</th>
->>>>>>> f6051e9c
-    </tr>
-  </thead>
-  <tbody>
-    <tr>
-<<<<<<< HEAD
-      <th id="T_03f22_level0_row0" class="row_heading level0 row0" >0</th>
-      <td id="T_03f22_row0_col0" class="data row0 col0" >Total Assets</td>
-      <td id="T_03f22_row0_col1" class="data row0 col1" >$15,614M</td>
-    </tr>
-    <tr>
-      <th id="T_03f22_level0_row1" class="row_heading level0 row1" >1</th>
-      <td id="T_03f22_row1_col0" class="data row1 col0" >Cash</td>
-      <td id="T_03f22_row1_col1" class="data row1 col1" >$904M</td>
-    </tr>
-    <tr>
-      <th id="T_03f22_level0_row2" class="row_heading level0 row2" >2</th>
-      <td id="T_03f22_row2_col0" class="data row2 col0" >Total Liabilities</td>
-      <td id="T_03f22_row2_col1" class="data row2 col1" >$12,542M</td>
-    </tr>
-    <tr>
-      <th id="T_03f22_level0_row3" class="row_heading level0 row3" >3</th>
-      <td id="T_03f22_row3_col0" class="data row3 col0" >Total Debt</td>
-      <td id="T_03f22_row3_col1" class="data row3 col1" >$11,450M</td>
-    </tr>
-    <tr>
-      <th id="T_03f22_level0_row4" class="row_heading level0 row4" >4</th>
-      <td id="T_03f22_row4_col0" class="data row4 col0" >Total Equity</td>
-      <td id="T_03f22_row4_col1" class="data row4 col1" >$3,075M</td>
-    </tr>
-    <tr>
-      <th id="T_03f22_level0_row5" class="row_heading level0 row5" >5</th>
-      <td id="T_03f22_row5_col0" class="data row5 col0" >Debt to Equity Ratio</td>
-      <td id="T_03f22_row5_col1" class="data row5 col1" >3.72</td>
-=======
+    </tr>
+  </thead>
+  <tbody>
+    <tr>
       <th id="T_f4124_level0_row0" class="row_heading level0 row0" >0</th>
       <td id="T_f4124_row0_col0" class="data row0 col0" >Total Assets</td>
       <td id="T_f4124_row0_col1" class="data row0 col1" >$15,614M</td>
@@ -499,7 +296,6 @@
       <th id="T_f4124_level0_row5" class="row_heading level0 row5" >5</th>
       <td id="T_f4124_row5_col0" class="data row5 col0" >Debt to Equity Ratio</td>
       <td id="T_f4124_row5_col1" class="data row5 col1" >3.72</td>
->>>>>>> f6051e9c
     </tr>
   </tbody>
 </table>
@@ -529,11 +325,7 @@
   </thead>
   <tbody>
     <tr>
-<<<<<<< HEAD
-      <td>$17.07</td>
-=======
       <td>$17.14</td>
->>>>>>> f6051e9c
       <td>4.5%</td>
       <td>Nicks&nbsp;Growth:&nbsp;3%<br>Nick's&nbsp;Expected&nbsp;Margin:&nbsp;8%<br>FINVIZ&nbsp;Growth:&nbsp;9%</td>
       <td>Nicks:&nbsp;9<br>Finviz:&nbsp;16</td>
@@ -558,43 +350,25 @@
       <td>$41.30 RevPS</td>
       <td>TTM</td>
       <td>$28.47</td>
-<<<<<<< HEAD
-      <td><span style="color: green">66.8%</span></td>
-      <td>$51.86</td>
-      <td><span style="color: green">203.8%</span></td>
-=======
       <td><span style="color: green">66.2%</span></td>
       <td>$51.86</td>
       <td><span style="color: green">202.7%</span></td>
->>>>>>> f6051e9c
     </tr>
     <tr>
       <td>$43.82 RevPS</td>
       <td>2024</td>
       <td>$30.20</td>
-<<<<<<< HEAD
-      <td><span style="color: green">76.9%</span></td>
-      <td>$55.02</td>
-      <td><span style="color: green">222.3%</span></td>
-=======
       <td><span style="color: green">76.2%</span></td>
       <td>$55.02</td>
       <td><span style="color: green">221.1%</span></td>
->>>>>>> f6051e9c
     </tr>
     <tr>
       <td>$0.63 EPS</td>
       <td>2025</td>
       <td>$5.43</td>
-<<<<<<< HEAD
-      <td><span style="color: red">-68.2%</span></td>
-      <td>$9.89</td>
-      <td><span style="color: red">-42.1%</span></td>
-=======
       <td><span style="color: red">-68.3%</span></td>
       <td>$9.89</td>
       <td><span style="color: red">-42.3%</span></td>
->>>>>>> f6051e9c
     </tr>
   </tbody>
 </table>
