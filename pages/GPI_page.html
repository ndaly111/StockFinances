--- conflicted
+++ resolved
@@ -38,26 +38,6 @@
             <img src="../charts/GPI_revenue_net_income_chart.png" alt="Revenue and Net Income Chart">
             <img src="../charts/GPI_eps_chart.png" alt="EPS Chart">
             <style type="text/css">
-<<<<<<< HEAD
-#T_f84ea_row1_col4, #T_f84ea_row1_col5, #T_f84ea_row1_col6, #T_f84ea_row2_col4, #T_f84ea_row2_col5, #T_f84ea_row2_col6, #T_f84ea_row3_col4, #T_f84ea_row4_col4, #T_f84ea_row5_col4, #T_f84ea_row5_col5, #T_f84ea_row5_col6 {
-  color: green;
-}
-#T_f84ea_row3_col5, #T_f84ea_row3_col6, #T_f84ea_row4_col5, #T_f84ea_row4_col6 {
-  color: red;
-}
-</style>
-<table id="T_f84ea">
-  <thead>
-    <tr>
-      <th class="blank level0" >&nbsp;</th>
-      <th id="T_f84ea_level0_col0" class="col_heading level0 col0" >Date</th>
-      <th id="T_f84ea_level0_col1" class="col_heading level0 col1" >Revenue</th>
-      <th id="T_f84ea_level0_col2" class="col_heading level0 col2" >Net Income</th>
-      <th id="T_f84ea_level0_col3" class="col_heading level0 col3" >EPS</th>
-      <th id="T_f84ea_level0_col4" class="col_heading level0 col4" >Revenue Change</th>
-      <th id="T_f84ea_level0_col5" class="col_heading level0 col5" >Net Income Change</th>
-      <th id="T_f84ea_level0_col6" class="col_heading level0 col6" >EPS Change</th>
-=======
 #T_78616_row1_col4, #T_78616_row1_col5, #T_78616_row1_col6, #T_78616_row2_col4, #T_78616_row2_col5, #T_78616_row2_col6, #T_78616_row3_col4, #T_78616_row4_col4, #T_78616_row5_col4, #T_78616_row5_col5, #T_78616_row5_col6 {
   color: green;
 }
@@ -76,71 +56,10 @@
       <th id="T_78616_level0_col4" class="col_heading level0 col4" >Revenue Change</th>
       <th id="T_78616_level0_col5" class="col_heading level0 col5" >Net Income Change</th>
       <th id="T_78616_level0_col6" class="col_heading level0 col6" >EPS Change</th>
->>>>>>> f6051e9c
-    </tr>
-  </thead>
-  <tbody>
-    <tr>
-<<<<<<< HEAD
-      <th id="T_f84ea_level0_row0" class="row_heading level0 row0" >0</th>
-      <td id="T_f84ea_row0_col0" class="data row0 col0" >2020-12-31</td>
-      <td id="T_f84ea_row0_col1" class="data row0 col1" >$10.6B</td>
-      <td id="T_f84ea_row0_col2" class="data row0 col2" >$286.5M</td>
-      <td id="T_f84ea_row0_col3" class="data row0 col3" >$15.55</td>
-      <td id="T_f84ea_row0_col4" class="data row0 col4" >N/A</td>
-      <td id="T_f84ea_row0_col5" class="data row0 col5" >N/A</td>
-      <td id="T_f84ea_row0_col6" class="data row0 col6" >N/A</td>
-    </tr>
-    <tr>
-      <th id="T_f84ea_level0_row1" class="row_heading level0 row1" >1</th>
-      <td id="T_f84ea_row1_col0" class="data row1 col0" >2021-12-31</td>
-      <td id="T_f84ea_row1_col1" class="data row1 col1" >$13.5B</td>
-      <td id="T_f84ea_row1_col2" class="data row1 col2" >$552.1M</td>
-      <td id="T_f84ea_row1_col3" class="data row1 col3" >$30.22</td>
-      <td id="T_f84ea_row1_col4" class="data row1 col4" >27.2%</td>
-      <td id="T_f84ea_row1_col5" class="data row1 col5" >92.7%</td>
-      <td id="T_f84ea_row1_col6" class="data row1 col6" >94.3%</td>
-    </tr>
-    <tr>
-      <th id="T_f84ea_level0_row2" class="row_heading level0 row2" >2</th>
-      <td id="T_f84ea_row2_col0" class="data row2 col0" >2022-12-31</td>
-      <td id="T_f84ea_row2_col1" class="data row2 col1" >$16.2B</td>
-      <td id="T_f84ea_row2_col2" class="data row2 col2" >$751.5M</td>
-      <td id="T_f84ea_row2_col3" class="data row2 col3" >$47.29</td>
-      <td id="T_f84ea_row2_col4" class="data row2 col4" >20.3%</td>
-      <td id="T_f84ea_row2_col5" class="data row2 col5" >36.1%</td>
-      <td id="T_f84ea_row2_col6" class="data row2 col6" >56.5%</td>
-    </tr>
-    <tr>
-      <th id="T_f84ea_level0_row3" class="row_heading level0 row3" >3</th>
-      <td id="T_f84ea_row3_col0" class="data row3 col0" >2023-12-31</td>
-      <td id="T_f84ea_row3_col1" class="data row3 col1" >$17.9B</td>
-      <td id="T_f84ea_row3_col2" class="data row3 col2" >$601.6M</td>
-      <td id="T_f84ea_row3_col3" class="data row3 col3" >$42.89</td>
-      <td id="T_f84ea_row3_col4" class="data row3 col4" >10.2%</td>
-      <td id="T_f84ea_row3_col5" class="data row3 col5" >-19.9%</td>
-      <td id="T_f84ea_row3_col6" class="data row3 col6" >-9.3%</td>
-    </tr>
-    <tr>
-      <th id="T_f84ea_level0_row4" class="row_heading level0 row4" >4</th>
-      <td id="T_f84ea_row4_col0" class="data row4 col0" >TTM 2024-03-31</td>
-      <td id="T_f84ea_row4_col1" class="data row4 col1" >$18.2B</td>
-      <td id="T_f84ea_row4_col2" class="data row4 col2" >$591.0M</td>
-      <td id="T_f84ea_row4_col3" class="data row4 col3" >$42.40</td>
-      <td id="T_f84ea_row4_col4" class="data row4 col4" >1.9%</td>
-      <td id="T_f84ea_row4_col5" class="data row4 col5" >-1.8%</td>
-      <td id="T_f84ea_row4_col6" class="data row4 col6" >-1.1%</td>
-    </tr>
-    <tr>
-      <th id="T_f84ea_level0_row5" class="row_heading level0 row5" >5</th>
-      <td id="T_f84ea_row5_col0" class="data row5 col0" >Average</td>
-      <td id="T_f84ea_row5_col1" class="data row5 col1" ></td>
-      <td id="T_f84ea_row5_col2" class="data row5 col2" ></td>
-      <td id="T_f84ea_row5_col3" class="data row5 col3" ></td>
-      <td id="T_f84ea_row5_col4" class="data row5 col4" >14.9%</td>
-      <td id="T_f84ea_row5_col5" class="data row5 col5" >26.8%</td>
-      <td id="T_f84ea_row5_col6" class="data row5 col6" >35.1%</td>
-=======
+    </tr>
+  </thead>
+  <tbody>
+    <tr>
       <th id="T_78616_level0_row0" class="row_heading level0 row0" >0</th>
       <td id="T_78616_row0_col0" class="data row0 col0" >2020-12-31</td>
       <td id="T_78616_row0_col1" class="data row0 col1" >$10.6B</td>
@@ -199,7 +118,6 @@
       <td id="T_78616_row5_col4" class="data row5 col4" >14.9%</td>
       <td id="T_78616_row5_col5" class="data row5 col5" >26.8%</td>
       <td id="T_78616_row5_col6" class="data row5 col6" >35.1%</td>
->>>>>>> f6051e9c
     </tr>
   </tbody>
 </table>
@@ -241,38 +159,6 @@
     <body>
         <h2 style="text-align:center;">GPI Year-over-Year Growth</h2>
         <style type="text/css">
-<<<<<<< HEAD
-#T_3d0d0 td.col-1 {
-  text-align: center;
-}
-#T_3d0d0 td.col-1 {
-  text-align: center;
-}
-#T_3d0d0 td.col-1 {
-  text-align: center;
-}
-#T_3d0d0 td.col-1 {
-  text-align: center;
-}
-#T_3d0d0_row0_col1, #T_3d0d0_row0_col2, #T_3d0d0_row0_col3, #T_3d0d0_row0_col4, #T_3d0d0_row0_col5, #T_3d0d0_row0_col6, #T_3d0d0_row1_col4, #T_3d0d0_row1_col5, #T_3d0d0_row2_col1, #T_3d0d0_row2_col2, #T_3d0d0_row2_col5, #T_3d0d0_row2_col6, #T_3d0d0_row3_col4, #T_3d0d0_row3_col5 {
-  color: green;
-}
-#T_3d0d0_row2_col3, #T_3d0d0_row2_col4 {
-  color: red;
-}
-</style>
-<table id="T_3d0d0">
-  <thead>
-    <tr>
-      <th class="blank level0" >&nbsp;</th>
-      <th id="T_3d0d0_level0_col0" class="col_heading level0 col0" >2020</th>
-      <th id="T_3d0d0_level0_col1" class="col_heading level0 col1" >2021</th>
-      <th id="T_3d0d0_level0_col2" class="col_heading level0 col2" >2022</th>
-      <th id="T_3d0d0_level0_col3" class="col_heading level0 col3" >2023</th>
-      <th id="T_3d0d0_level0_col4" class="col_heading level0 col4" >2024</th>
-      <th id="T_3d0d0_level0_col5" class="col_heading level0 col5" >2025</th>
-      <th id="T_3d0d0_level0_col6" class="col_heading level0 col6" >Average</th>
-=======
 #T_be75d td.col-1 {
   text-align: center;
 }
@@ -303,51 +189,10 @@
       <th id="T_be75d_level0_col4" class="col_heading level0 col4" >2024</th>
       <th id="T_be75d_level0_col5" class="col_heading level0 col5" >2025</th>
       <th id="T_be75d_level0_col6" class="col_heading level0 col6" >Average</th>
->>>>>>> f6051e9c
-    </tr>
-  </thead>
-  <tbody>
-    <tr>
-<<<<<<< HEAD
-      <th id="T_3d0d0_level0_row0" class="row_heading level0 row0" >Revenue Growth (%)</th>
-      <td id="T_3d0d0_row0_col0" class="data row0 col0" ></td>
-      <td id="T_3d0d0_row0_col1" class="data row0 col1" >27.2%</td>
-      <td id="T_3d0d0_row0_col2" class="data row0 col2" >20.3%</td>
-      <td id="T_3d0d0_row0_col3" class="data row0 col3" >10.2%</td>
-      <td id="T_3d0d0_row0_col4" class="data row0 col4" >10.2%</td>
-      <td id="T_3d0d0_row0_col5" class="data row0 col5" >9.5%</td>
-      <td id="T_3d0d0_row0_col6" class="data row0 col6" >15.5%</td>
-    </tr>
-    <tr>
-      <th id="T_3d0d0_level0_row1" class="row_heading level0 row1" >Revenue Analysts (#)</th>
-      <td id="T_3d0d0_row1_col0" class="data row1 col0" >0</td>
-      <td id="T_3d0d0_row1_col1" class="data row1 col1" >0</td>
-      <td id="T_3d0d0_row1_col2" class="data row1 col2" >0</td>
-      <td id="T_3d0d0_row1_col3" class="data row1 col3" >0</td>
-      <td id="T_3d0d0_row1_col4" class="data row1 col4" >4</td>
-      <td id="T_3d0d0_row1_col5" class="data row1 col5" >4</td>
-      <td id="T_3d0d0_row1_col6" class="data row1 col6" ></td>
-    </tr>
-    <tr>
-      <th id="T_3d0d0_level0_row2" class="row_heading level0 row2" >EPS Growth (%)</th>
-      <td id="T_3d0d0_row2_col0" class="data row2 col0" ></td>
-      <td id="T_3d0d0_row2_col1" class="data row2 col1" >92.7%</td>
-      <td id="T_3d0d0_row2_col2" class="data row2 col2" >36.1%</td>
-      <td id="T_3d0d0_row2_col3" class="data row2 col3" >-19.9%</td>
-      <td id="T_3d0d0_row2_col4" class="data row2 col4" >-12.8%</td>
-      <td id="T_3d0d0_row2_col5" class="data row2 col5" >1.1%</td>
-      <td id="T_3d0d0_row2_col6" class="data row2 col6" >19.4%</td>
-    </tr>
-    <tr>
-      <th id="T_3d0d0_level0_row3" class="row_heading level0 row3" >EPS Analysts (#)</th>
-      <td id="T_3d0d0_row3_col0" class="data row3 col0" >0</td>
-      <td id="T_3d0d0_row3_col1" class="data row3 col1" >0</td>
-      <td id="T_3d0d0_row3_col2" class="data row3 col2" >0</td>
-      <td id="T_3d0d0_row3_col3" class="data row3 col3" >0</td>
-      <td id="T_3d0d0_row3_col4" class="data row3 col4" >5</td>
-      <td id="T_3d0d0_row3_col5" class="data row3 col5" >5</td>
-      <td id="T_3d0d0_row3_col6" class="data row3 col6" ></td>
-=======
+    </tr>
+  </thead>
+  <tbody>
+    <tr>
       <th id="T_be75d_level0_row0" class="row_heading level0 row0" >Revenue Growth (%)</th>
       <td id="T_be75d_row0_col0" class="data row0 col0" ></td>
       <td id="T_be75d_row0_col1" class="data row0 col1" >27.2%</td>
@@ -386,7 +231,6 @@
       <td id="T_be75d_row3_col4" class="data row3 col4" >5</td>
       <td id="T_be75d_row3_col5" class="data row3 col5" >5</td>
       <td id="T_be75d_row3_col6" class="data row3 col6" ></td>
->>>>>>> f6051e9c
     </tr>
   </tbody>
 </table>
@@ -410,18 +254,6 @@
         <div class="balance-sheet-container">
             <div class="balance-sheet-table">
                 <style type="text/css">
-<<<<<<< HEAD
-#T_40cc4_row5_col1 {
-  color: black;
-}
-</style>
-<table id="T_40cc4">
-  <thead>
-    <tr>
-      <th class="blank level0" >&nbsp;</th>
-      <th id="T_40cc4_level0_col0" class="col_heading level0 col0" >Metric</th>
-      <th id="T_40cc4_level0_col1" class="col_heading level0 col1" >Value</th>
-=======
 #T_6b938_row5_col1 {
   color: black;
 }
@@ -432,41 +264,10 @@
       <th class="blank level0" >&nbsp;</th>
       <th id="T_6b938_level0_col0" class="col_heading level0 col0" >Metric</th>
       <th id="T_6b938_level0_col1" class="col_heading level0 col1" >Value</th>
->>>>>>> f6051e9c
-    </tr>
-  </thead>
-  <tbody>
-    <tr>
-<<<<<<< HEAD
-      <th id="T_40cc4_level0_row0" class="row_heading level0 row0" >0</th>
-      <td id="T_40cc4_row0_col0" class="data row0 col0" >Total Assets</td>
-      <td id="T_40cc4_row0_col1" class="data row0 col1" >$8,510M</td>
-    </tr>
-    <tr>
-      <th id="T_40cc4_level0_row1" class="row_heading level0 row1" >1</th>
-      <td id="T_40cc4_row1_col0" class="data row1 col0" >Cash</td>
-      <td id="T_40cc4_row1_col1" class="data row1 col1" >$42M</td>
-    </tr>
-    <tr>
-      <th id="T_40cc4_level0_row2" class="row_heading level0 row2" >2</th>
-      <td id="T_40cc4_row2_col0" class="data row2 col0" >Total Liabilities</td>
-      <td id="T_40cc4_row2_col1" class="data row2 col1" >$5,737M</td>
-    </tr>
-    <tr>
-      <th id="T_40cc4_level0_row3" class="row_heading level0 row3" >3</th>
-      <td id="T_40cc4_row3_col0" class="data row3 col0" >Total Debt</td>
-      <td id="T_40cc4_row3_col1" class="data row3 col1" >$4,428M</td>
-    </tr>
-    <tr>
-      <th id="T_40cc4_level0_row4" class="row_heading level0 row4" >4</th>
-      <td id="T_40cc4_row4_col0" class="data row4 col0" >Total Equity</td>
-      <td id="T_40cc4_row4_col1" class="data row4 col1" >$2,772M</td>
-    </tr>
-    <tr>
-      <th id="T_40cc4_level0_row5" class="row_heading level0 row5" >5</th>
-      <td id="T_40cc4_row5_col0" class="data row5 col0" >Debt to Equity Ratio</td>
-      <td id="T_40cc4_row5_col1" class="data row5 col1" >1.60</td>
-=======
+    </tr>
+  </thead>
+  <tbody>
+    <tr>
       <th id="T_6b938_level0_row0" class="row_heading level0 row0" >0</th>
       <td id="T_6b938_row0_col0" class="data row0 col0" >Total Assets</td>
       <td id="T_6b938_row0_col1" class="data row0 col1" >$8,510M</td>
@@ -495,7 +296,6 @@
       <th id="T_6b938_level0_row5" class="row_heading level0 row5" >5</th>
       <td id="T_6b938_row5_col0" class="data row5 col0" >Debt to Equity Ratio</td>
       <td id="T_6b938_row5_col1" class="data row5 col1" >1.60</td>
->>>>>>> f6051e9c
     </tr>
   </tbody>
 </table>
