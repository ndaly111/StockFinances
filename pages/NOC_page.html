--- conflicted
+++ resolved
@@ -30,11 +30,7 @@
         }
     </style>
     <table>
-<<<<<<< HEAD
-    <tr><th>Close Price</th><th>Market Cap</th><th>P/E Ratio</th><th>Forward P/E Ratio</th><th>Implied Growth*</th><th>Implied Forward Growth*</th><th>P/B Ratio</th></tr><tr><td>$448.88</td><td>$66.50B</td><td>31.3</td><td>16.3</td><td>16.6%</td><td>9.5%</td><td>4.7</td></tr></table></p>
-=======
     <tr><th>Close Price</th><th>Market Cap</th><th>P/E Ratio</th><th>Forward P/E Ratio</th><th>Implied Growth*</th><th>Implied Forward Growth*</th><th>P/B Ratio</th></tr><tr><td>$448.12</td><td>$66.38B</td><td>31.3</td><td>16.3</td><td>16.6%</td><td>9.5%</td><td>4.7</td></tr></table></p>
->>>>>>> f6051e9c
         </section>
 
         <!-- Section for financial charts and tables -->
@@ -42,26 +38,6 @@
             <img src="../charts/NOC_revenue_net_income_chart.png" alt="Revenue and Net Income Chart">
             <img src="../charts/NOC_eps_chart.png" alt="EPS Chart">
             <style type="text/css">
-<<<<<<< HEAD
-#T_530b1_row1_col4, #T_530b1_row2_col5, #T_530b1_row2_col6, #T_530b1_row3_col5, #T_530b1_row3_col6 {
-  color: red;
-}
-#T_530b1_row1_col5, #T_530b1_row1_col6, #T_530b1_row2_col4, #T_530b1_row3_col4, #T_530b1_row4_col4, #T_530b1_row4_col5, #T_530b1_row4_col6, #T_530b1_row5_col4, #T_530b1_row5_col5, #T_530b1_row5_col6 {
-  color: green;
-}
-</style>
-<table id="T_530b1">
-  <thead>
-    <tr>
-      <th class="blank level0" >&nbsp;</th>
-      <th id="T_530b1_level0_col0" class="col_heading level0 col0" >Date</th>
-      <th id="T_530b1_level0_col1" class="col_heading level0 col1" >Revenue</th>
-      <th id="T_530b1_level0_col2" class="col_heading level0 col2" >Net Income</th>
-      <th id="T_530b1_level0_col3" class="col_heading level0 col3" >EPS</th>
-      <th id="T_530b1_level0_col4" class="col_heading level0 col4" >Revenue Change</th>
-      <th id="T_530b1_level0_col5" class="col_heading level0 col5" >Net Income Change</th>
-      <th id="T_530b1_level0_col6" class="col_heading level0 col6" >EPS Change</th>
-=======
 #T_ea1c1_row1_col4, #T_ea1c1_row2_col5, #T_ea1c1_row2_col6, #T_ea1c1_row3_col5, #T_ea1c1_row3_col6 {
   color: red;
 }
@@ -80,71 +56,10 @@
       <th id="T_ea1c1_level0_col4" class="col_heading level0 col4" >Revenue Change</th>
       <th id="T_ea1c1_level0_col5" class="col_heading level0 col5" >Net Income Change</th>
       <th id="T_ea1c1_level0_col6" class="col_heading level0 col6" >EPS Change</th>
->>>>>>> f6051e9c
-    </tr>
-  </thead>
-  <tbody>
-    <tr>
-<<<<<<< HEAD
-      <th id="T_530b1_level0_row0" class="row_heading level0 row0" >0</th>
-      <td id="T_530b1_row0_col0" class="data row0 col0" >2020-12-31</td>
-      <td id="T_530b1_row0_col1" class="data row0 col1" >$36.8B</td>
-      <td id="T_530b1_row0_col2" class="data row0 col2" >$3.2B</td>
-      <td id="T_530b1_row0_col3" class="data row0 col3" >$19.08</td>
-      <td id="T_530b1_row0_col4" class="data row0 col4" >N/A</td>
-      <td id="T_530b1_row0_col5" class="data row0 col5" >N/A</td>
-      <td id="T_530b1_row0_col6" class="data row0 col6" >N/A</td>
-    </tr>
-    <tr>
-      <th id="T_530b1_level0_row1" class="row_heading level0 row1" >1</th>
-      <td id="T_530b1_row1_col0" class="data row1 col0" >2021-12-31</td>
-      <td id="T_530b1_row1_col1" class="data row1 col1" >$35.7B</td>
-      <td id="T_530b1_row1_col2" class="data row1 col2" >$7.0B</td>
-      <td id="T_530b1_row1_col3" class="data row1 col3" >$43.70</td>
-      <td id="T_530b1_row1_col4" class="data row1 col4" >-3.1%</td>
-      <td id="T_530b1_row1_col5" class="data row1 col5" >119.7%</td>
-      <td id="T_530b1_row1_col6" class="data row1 col6" >129.0%</td>
-    </tr>
-    <tr>
-      <th id="T_530b1_level0_row2" class="row_heading level0 row2" >2</th>
-      <td id="T_530b1_row2_col0" class="data row2 col0" >2022-12-31</td>
-      <td id="T_530b1_row2_col1" class="data row2 col1" >$36.6B</td>
-      <td id="T_530b1_row2_col2" class="data row2 col2" >$4.9B</td>
-      <td id="T_530b1_row2_col3" class="data row2 col3" >$31.61</td>
-      <td id="T_530b1_row2_col4" class="data row2 col4" >2.6%</td>
-      <td id="T_530b1_row2_col5" class="data row2 col5" >-30.1%</td>
-      <td id="T_530b1_row2_col6" class="data row2 col6" >-27.7%</td>
-    </tr>
-    <tr>
-      <th id="T_530b1_level0_row3" class="row_heading level0 row3" >3</th>
-      <td id="T_530b1_row3_col0" class="data row3 col0" >2023-12-31</td>
-      <td id="T_530b1_row3_col1" class="data row3 col1" >$39.3B</td>
-      <td id="T_530b1_row3_col2" class="data row3 col2" >$2.1B</td>
-      <td id="T_530b1_row3_col3" class="data row3 col3" >$13.57</td>
-      <td id="T_530b1_row3_col4" class="data row3 col4" >7.3%</td>
-      <td id="T_530b1_row3_col5" class="data row3 col5" >-58.0%</td>
-      <td id="T_530b1_row3_col6" class="data row3 col6" >-57.1%</td>
-    </tr>
-    <tr>
-      <th id="T_530b1_level0_row4" class="row_heading level0 row4" >4</th>
-      <td id="T_530b1_row4_col0" class="data row4 col0" >TTM 2024-03-31</td>
-      <td id="T_530b1_row4_col1" class="data row4 col1" >$40.1B</td>
-      <td id="T_530b1_row4_col2" class="data row4 col2" >$2.2B</td>
-      <td id="T_530b1_row4_col3" class="data row4 col3" >$14.33</td>
-      <td id="T_530b1_row4_col4" class="data row4 col4" >2.1%</td>
-      <td id="T_530b1_row4_col5" class="data row4 col5" >5.0%</td>
-      <td id="T_530b1_row4_col6" class="data row4 col6" >5.6%</td>
-    </tr>
-    <tr>
-      <th id="T_530b1_level0_row5" class="row_heading level0 row5" >5</th>
-      <td id="T_530b1_row5_col0" class="data row5 col0" >Average</td>
-      <td id="T_530b1_row5_col1" class="data row5 col1" ></td>
-      <td id="T_530b1_row5_col2" class="data row5 col2" ></td>
-      <td id="T_530b1_row5_col3" class="data row5 col3" ></td>
-      <td id="T_530b1_row5_col4" class="data row5 col4" >2.2%</td>
-      <td id="T_530b1_row5_col5" class="data row5 col5" >9.1%</td>
-      <td id="T_530b1_row5_col6" class="data row5 col6" >12.4%</td>
-=======
+    </tr>
+  </thead>
+  <tbody>
+    <tr>
       <th id="T_ea1c1_level0_row0" class="row_heading level0 row0" >0</th>
       <td id="T_ea1c1_row0_col0" class="data row0 col0" >2020-12-31</td>
       <td id="T_ea1c1_row0_col1" class="data row0 col1" >$36.8B</td>
@@ -203,7 +118,6 @@
       <td id="T_ea1c1_row5_col4" class="data row5 col4" >2.2%</td>
       <td id="T_ea1c1_row5_col5" class="data row5 col5" >9.1%</td>
       <td id="T_ea1c1_row5_col6" class="data row5 col6" >12.4%</td>
->>>>>>> f6051e9c
     </tr>
   </tbody>
 </table>
@@ -245,38 +159,6 @@
     <body>
         <h2 style="text-align:center;">NOC Year-over-Year Growth</h2>
         <style type="text/css">
-<<<<<<< HEAD
-#T_215bd td.col-1 {
-  text-align: center;
-}
-#T_215bd td.col-1 {
-  text-align: center;
-}
-#T_215bd td.col-1 {
-  text-align: center;
-}
-#T_215bd td.col-1 {
-  text-align: center;
-}
-#T_215bd_row0_col1, #T_215bd_row2_col2, #T_215bd_row2_col3 {
-  color: red;
-}
-#T_215bd_row0_col2, #T_215bd_row0_col3, #T_215bd_row0_col4, #T_215bd_row0_col5, #T_215bd_row0_col6, #T_215bd_row1_col4, #T_215bd_row1_col5, #T_215bd_row2_col1, #T_215bd_row2_col4, #T_215bd_row2_col5, #T_215bd_row2_col6, #T_215bd_row3_col4, #T_215bd_row3_col5 {
-  color: green;
-}
-</style>
-<table id="T_215bd">
-  <thead>
-    <tr>
-      <th class="blank level0" >&nbsp;</th>
-      <th id="T_215bd_level0_col0" class="col_heading level0 col0" >2020</th>
-      <th id="T_215bd_level0_col1" class="col_heading level0 col1" >2021</th>
-      <th id="T_215bd_level0_col2" class="col_heading level0 col2" >2022</th>
-      <th id="T_215bd_level0_col3" class="col_heading level0 col3" >2023</th>
-      <th id="T_215bd_level0_col4" class="col_heading level0 col4" >2024</th>
-      <th id="T_215bd_level0_col5" class="col_heading level0 col5" >2025</th>
-      <th id="T_215bd_level0_col6" class="col_heading level0 col6" >Average</th>
-=======
 #T_cf724 td.col-1 {
   text-align: center;
 }
@@ -307,51 +189,10 @@
       <th id="T_cf724_level0_col4" class="col_heading level0 col4" >2024</th>
       <th id="T_cf724_level0_col5" class="col_heading level0 col5" >2025</th>
       <th id="T_cf724_level0_col6" class="col_heading level0 col6" >Average</th>
->>>>>>> f6051e9c
-    </tr>
-  </thead>
-  <tbody>
-    <tr>
-<<<<<<< HEAD
-      <th id="T_215bd_level0_row0" class="row_heading level0 row0" >Revenue Growth (%)</th>
-      <td id="T_215bd_row0_col0" class="data row0 col0" ></td>
-      <td id="T_215bd_row0_col1" class="data row0 col1" >-3.1%</td>
-      <td id="T_215bd_row0_col2" class="data row0 col2" >2.6%</td>
-      <td id="T_215bd_row0_col3" class="data row0 col3" >7.3%</td>
-      <td id="T_215bd_row0_col4" class="data row0 col4" >4.6%</td>
-      <td id="T_215bd_row0_col5" class="data row0 col5" >5.2%</td>
-      <td id="T_215bd_row0_col6" class="data row0 col6" >3.3%</td>
-    </tr>
-    <tr>
-      <th id="T_215bd_level0_row1" class="row_heading level0 row1" >Revenue Analysts (#)</th>
-      <td id="T_215bd_row1_col0" class="data row1 col0" >0</td>
-      <td id="T_215bd_row1_col1" class="data row1 col1" >0</td>
-      <td id="T_215bd_row1_col2" class="data row1 col2" >0</td>
-      <td id="T_215bd_row1_col3" class="data row1 col3" >0</td>
-      <td id="T_215bd_row1_col4" class="data row1 col4" >6</td>
-      <td id="T_215bd_row1_col5" class="data row1 col5" >6</td>
-      <td id="T_215bd_row1_col6" class="data row1 col6" ></td>
-    </tr>
-    <tr>
-      <th id="T_215bd_level0_row2" class="row_heading level0 row2" >EPS Growth (%)</th>
-      <td id="T_215bd_row2_col0" class="data row2 col0" ></td>
-      <td id="T_215bd_row2_col1" class="data row2 col1" >119.7%</td>
-      <td id="T_215bd_row2_col2" class="data row2 col2" >-30.1%</td>
-      <td id="T_215bd_row2_col3" class="data row2 col3" >-58.0%</td>
-      <td id="T_215bd_row2_col4" class="data row2 col4" >77.8%</td>
-      <td id="T_215bd_row2_col5" class="data row2 col5" >12.0%</td>
-      <td id="T_215bd_row2_col6" class="data row2 col6" >24.3%</td>
-    </tr>
-    <tr>
-      <th id="T_215bd_level0_row3" class="row_heading level0 row3" >EPS Analysts (#)</th>
-      <td id="T_215bd_row3_col0" class="data row3 col0" >0</td>
-      <td id="T_215bd_row3_col1" class="data row3 col1" >0</td>
-      <td id="T_215bd_row3_col2" class="data row3 col2" >0</td>
-      <td id="T_215bd_row3_col3" class="data row3 col3" >0</td>
-      <td id="T_215bd_row3_col4" class="data row3 col4" >8</td>
-      <td id="T_215bd_row3_col5" class="data row3 col5" >8</td>
-      <td id="T_215bd_row3_col6" class="data row3 col6" ></td>
-=======
+    </tr>
+  </thead>
+  <tbody>
+    <tr>
       <th id="T_cf724_level0_row0" class="row_heading level0 row0" >Revenue Growth (%)</th>
       <td id="T_cf724_row0_col0" class="data row0 col0" ></td>
       <td id="T_cf724_row0_col1" class="data row0 col1" >-3.1%</td>
@@ -390,7 +231,6 @@
       <td id="T_cf724_row3_col4" class="data row3 col4" >8</td>
       <td id="T_cf724_row3_col5" class="data row3 col5" >8</td>
       <td id="T_cf724_row3_col6" class="data row3 col6" ></td>
->>>>>>> f6051e9c
     </tr>
   </tbody>
 </table>
@@ -414,18 +254,6 @@
         <div class="balance-sheet-container">
             <div class="balance-sheet-table">
                 <style type="text/css">
-<<<<<<< HEAD
-#T_71f6c_row5_col1 {
-  color: black;
-}
-</style>
-<table id="T_71f6c">
-  <thead>
-    <tr>
-      <th class="blank level0" >&nbsp;</th>
-      <th id="T_71f6c_level0_col0" class="col_heading level0 col0" >Metric</th>
-      <th id="T_71f6c_level0_col1" class="col_heading level0 col1" >Value</th>
-=======
 #T_c6890_row5_col1 {
   color: black;
 }
@@ -436,41 +264,10 @@
       <th class="blank level0" >&nbsp;</th>
       <th id="T_c6890_level0_col0" class="col_heading level0 col0" >Metric</th>
       <th id="T_c6890_level0_col1" class="col_heading level0 col1" >Value</th>
->>>>>>> f6051e9c
-    </tr>
-  </thead>
-  <tbody>
-    <tr>
-<<<<<<< HEAD
-      <th id="T_71f6c_level0_row0" class="row_heading level0 row0" >0</th>
-      <td id="T_71f6c_row0_col0" class="data row0 col0" >Total Assets</td>
-      <td id="T_71f6c_row0_col1" class="data row0 col1" >$47,818M</td>
-    </tr>
-    <tr>
-      <th id="T_71f6c_level0_row1" class="row_heading level0 row1" >1</th>
-      <td id="T_71f6c_row1_col0" class="data row1 col0" >Cash</td>
-      <td id="T_71f6c_row1_col1" class="data row1 col1" >$3,061M</td>
-    </tr>
-    <tr>
-      <th id="T_71f6c_level0_row2" class="row_heading level0 row2" >2</th>
-      <td id="T_71f6c_row2_col0" class="data row2 col0" >Total Liabilities</td>
-      <td id="T_71f6c_row2_col1" class="data row2 col1" >$33,595M</td>
-    </tr>
-    <tr>
-      <th id="T_71f6c_level0_row3" class="row_heading level0 row3" >3</th>
-      <td id="T_71f6c_row3_col0" class="data row3 col0" >Total Debt</td>
-      <td id="T_71f6c_row3_col1" class="data row3 col1" >$16,572M</td>
-    </tr>
-    <tr>
-      <th id="T_71f6c_level0_row4" class="row_heading level0 row4" >4</th>
-      <td id="T_71f6c_row4_col0" class="data row4 col0" >Total Equity</td>
-      <td id="T_71f6c_row4_col1" class="data row4 col1" >$14,223M</td>
-    </tr>
-    <tr>
-      <th id="T_71f6c_level0_row5" class="row_heading level0 row5" >5</th>
-      <td id="T_71f6c_row5_col0" class="data row5 col0" >Debt to Equity Ratio</td>
-      <td id="T_71f6c_row5_col1" class="data row5 col1" >1.17</td>
-=======
+    </tr>
+  </thead>
+  <tbody>
+    <tr>
       <th id="T_c6890_level0_row0" class="row_heading level0 row0" >0</th>
       <td id="T_c6890_row0_col0" class="data row0 col0" >Total Assets</td>
       <td id="T_c6890_row0_col1" class="data row0 col1" >$47,818M</td>
@@ -499,7 +296,6 @@
       <th id="T_c6890_level0_row5" class="row_heading level0 row5" >5</th>
       <td id="T_c6890_row5_col0" class="data row5 col0" >Debt to Equity Ratio</td>
       <td id="T_c6890_row5_col1" class="data row5 col1" >1.17</td>
->>>>>>> f6051e9c
     </tr>
   </tbody>
 </table>
@@ -530,11 +326,7 @@
   </thead>
   <tbody>
     <tr>
-<<<<<<< HEAD
-      <td>$448.88</td>
-=======
       <td>$448.12</td>
->>>>>>> f6051e9c
       <td>4.5%</td>
       <td>Nicks&nbsp;Growth:&nbsp;2%<br>Nick's&nbsp;Expected&nbsp;Margin:&nbsp;10%<br>FINVIZ&nbsp;Growth:&nbsp;30%</td>
       <td>Nicks:&nbsp;8<br>Finviz:&nbsp;95</td>
@@ -560,43 +352,25 @@
       <td>$14.33 EPS</td>
       <td>TTM</td>
       <td>$111.48</td>
-<<<<<<< HEAD
-      <td><span style="color: red">-75.2%</span></td>
-      <td>$1,357.18</td>
-      <td><span style="color: green">202.3%</span></td>
-=======
       <td><span style="color: red">-75.1%</span></td>
       <td>$1,357.18</td>
       <td><span style="color: green">202.9%</span></td>
->>>>>>> f6051e9c
     </tr>
     <tr>
       <td>$24.70 EPS</td>
       <td>2024</td>
       <td>$192.15</td>
-<<<<<<< HEAD
-      <td><span style="color: red">-57.2%</span></td>
-      <td>$2,339.31</td>
-      <td><span style="color: green">421.1%</span></td>
-=======
       <td><span style="color: red">-57.1%</span></td>
       <td>$2,339.31</td>
       <td><span style="color: green">422.0%</span></td>
->>>>>>> f6051e9c
     </tr>
     <tr>
       <td>$27.66 EPS</td>
       <td>2025</td>
       <td>$215.17</td>
-<<<<<<< HEAD
-      <td><span style="color: red">-52.1%</span></td>
-      <td>$2,619.64</td>
-      <td><span style="color: green">483.6%</span></td>
-=======
       <td><span style="color: red">-52.0%</span></td>
       <td>$2,619.64</td>
       <td><span style="color: green">484.6%</span></td>
->>>>>>> f6051e9c
     </tr>
   </tbody>
 </table>
