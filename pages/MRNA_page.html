
    <!DOCTYPE html>
    <html lang="en">
    <head>
        <meta charset="UTF-8">
        <title>MRNA - Financial Overview</title>
        <link rel="stylesheet" href="../style.css">
    </head>
    <body>
        <header>
            <a href="../index.html" class="home-button">Home</a>
            <h1>Moderna, Inc. - Financial Overview</h1>
            <h2>Ticker - MRNA</h2>
        </header>

        <!-- Section for ticker information and summary -->
        <section>
            <p>
    <style>
        table {
            width: 80%;
            margin-left: auto;
            margin-right: auto;
            border-collapse: collapse;
            text-align: center;
            font-family: 'Arial', sans-serif; /* Using Arial as an example of a sans-serif font */
        }
        th, td {
            padding: 8px 12px;
        }
    </style>
    <table>
<<<<<<< HEAD
    <tr><th>Close Price</th><th>Market Cap</th><th>P/E Ratio</th><th>Forward P/E Ratio</th><th>Implied Growth*</th><th>Implied Forward Growth*</th><th>P/B Ratio</th></tr><tr><td>$142.79</td><td>$54.72B</td><td>-</td><td>-26.9</td><td>N/A</td><td>9.5+34.1j%</td><td>4.3</td></tr></table></p>
=======
    <tr><th>Close Price</th><th>Market Cap</th><th>P/E Ratio</th><th>Forward P/E Ratio</th><th>Implied Growth*</th><th>Implied Forward Growth*</th><th>P/B Ratio</th></tr><tr><td>$143.10</td><td>$54.84B</td><td>-</td><td>-27.0</td><td>N/A</td><td>9.5+34.1j%</td><td>4.3</td></tr></table></p>
>>>>>>> f6051e9c
        </section>

        <!-- Section for financial charts and tables -->
        <div>
            <img src="../charts/MRNA_revenue_net_income_chart.png" alt="Revenue and Net Income Chart">
            <img src="../charts/MRNA_eps_chart.png" alt="EPS Chart">
            <style type="text/css">
<<<<<<< HEAD
#T_c5412_row1_col4, #T_c5412_row2_col4, #T_c5412_row4_col5, #T_c5412_row4_col6, #T_c5412_row5_col4 {
  color: green;
}
#T_c5412_row1_col5, #T_c5412_row1_col6, #T_c5412_row2_col5, #T_c5412_row2_col6, #T_c5412_row3_col4, #T_c5412_row3_col5, #T_c5412_row3_col6, #T_c5412_row4_col4, #T_c5412_row5_col5, #T_c5412_row5_col6 {
  color: red;
}
</style>
<table id="T_c5412">
  <thead>
    <tr>
      <th class="blank level0" >&nbsp;</th>
      <th id="T_c5412_level0_col0" class="col_heading level0 col0" >Date</th>
      <th id="T_c5412_level0_col1" class="col_heading level0 col1" >Revenue</th>
      <th id="T_c5412_level0_col2" class="col_heading level0 col2" >Net Income</th>
      <th id="T_c5412_level0_col3" class="col_heading level0 col3" >EPS</th>
      <th id="T_c5412_level0_col4" class="col_heading level0 col4" >Revenue Change</th>
      <th id="T_c5412_level0_col5" class="col_heading level0 col5" >Net Income Change</th>
      <th id="T_c5412_level0_col6" class="col_heading level0 col6" >EPS Change</th>
=======
#T_96d3f_row1_col4, #T_96d3f_row2_col4, #T_96d3f_row4_col5, #T_96d3f_row4_col6, #T_96d3f_row5_col4 {
  color: green;
}
#T_96d3f_row1_col5, #T_96d3f_row1_col6, #T_96d3f_row2_col5, #T_96d3f_row2_col6, #T_96d3f_row3_col4, #T_96d3f_row3_col5, #T_96d3f_row3_col6, #T_96d3f_row4_col4, #T_96d3f_row5_col5, #T_96d3f_row5_col6 {
  color: red;
}
</style>
<table id="T_96d3f">
  <thead>
    <tr>
      <th class="blank level0" >&nbsp;</th>
      <th id="T_96d3f_level0_col0" class="col_heading level0 col0" >Date</th>
      <th id="T_96d3f_level0_col1" class="col_heading level0 col1" >Revenue</th>
      <th id="T_96d3f_level0_col2" class="col_heading level0 col2" >Net Income</th>
      <th id="T_96d3f_level0_col3" class="col_heading level0 col3" >EPS</th>
      <th id="T_96d3f_level0_col4" class="col_heading level0 col4" >Revenue Change</th>
      <th id="T_96d3f_level0_col5" class="col_heading level0 col5" >Net Income Change</th>
      <th id="T_96d3f_level0_col6" class="col_heading level0 col6" >EPS Change</th>
>>>>>>> f6051e9c
    </tr>
  </thead>
  <tbody>
    <tr>
<<<<<<< HEAD
      <th id="T_c5412_level0_row0" class="row_heading level0 row0" >0</th>
      <td id="T_c5412_row0_col0" class="data row0 col0" >2020-12-31</td>
      <td id="T_c5412_row0_col1" class="data row0 col1" >$274.0M</td>
      <td id="T_c5412_row0_col2" class="data row0 col2" >$-747.0M</td>
      <td id="T_c5412_row0_col3" class="data row0 col3" >$-1.96</td>
      <td id="T_c5412_row0_col4" class="data row0 col4" >N/A</td>
      <td id="T_c5412_row0_col5" class="data row0 col5" >N/A</td>
      <td id="T_c5412_row0_col6" class="data row0 col6" >N/A</td>
    </tr>
    <tr>
      <th id="T_c5412_level0_row1" class="row_heading level0 row1" >1</th>
      <td id="T_c5412_row1_col0" class="data row1 col0" >2021-12-31</td>
      <td id="T_c5412_row1_col1" class="data row1 col1" >$17.7B</td>
      <td id="T_c5412_row1_col2" class="data row1 col2" >$12.2B</td>
      <td id="T_c5412_row1_col3" class="data row1 col3" >$30.31</td>
      <td id="T_c5412_row1_col4" class="data row1 col4" >6373.0%</td>
      <td id="T_c5412_row1_col5" class="data row1 col5" >-1733.5%</td>
      <td id="T_c5412_row1_col6" class="data row1 col6" >-1646.4%</td>
    </tr>
    <tr>
      <th id="T_c5412_level0_row2" class="row_heading level0 row2" >2</th>
      <td id="T_c5412_row2_col0" class="data row2 col0" >2022-12-31</td>
      <td id="T_c5412_row2_col1" class="data row2 col1" >$18.9B</td>
      <td id="T_c5412_row2_col2" class="data row2 col2" >$8.4B</td>
      <td id="T_c5412_row2_col3" class="data row2 col3" >$21.26</td>
      <td id="T_c5412_row2_col4" class="data row2 col4" >6.4%</td>
      <td id="T_c5412_row2_col5" class="data row2 col5" >-31.5%</td>
      <td id="T_c5412_row2_col6" class="data row2 col6" >-29.9%</td>
    </tr>
    <tr>
      <th id="T_c5412_level0_row3" class="row_heading level0 row3" >3</th>
      <td id="T_c5412_row3_col0" class="data row3 col0" >2023-12-31</td>
      <td id="T_c5412_row3_col1" class="data row3 col1" >$6.8B</td>
      <td id="T_c5412_row3_col2" class="data row3 col2" >$-4.7B</td>
      <td id="T_c5412_row3_col3" class="data row3 col3" >$-12.33</td>
      <td id="T_c5412_row3_col4" class="data row3 col4" >-64.2%</td>
      <td id="T_c5412_row3_col5" class="data row3 col5" >-156.4%</td>
      <td id="T_c5412_row3_col6" class="data row3 col6" >-158.0%</td>
    </tr>
    <tr>
      <th id="T_c5412_level0_row4" class="row_heading level0 row4" >4</th>
      <td id="T_c5412_row4_col0" class="data row4 col0" >TTM 2024-03-31</td>
      <td id="T_c5412_row4_col1" class="data row4 col1" >$5.1B</td>
      <td id="T_c5412_row4_col2" class="data row4 col2" >$-6.0B</td>
      <td id="T_c5412_row4_col3" class="data row4 col3" >$-15.60</td>
      <td id="T_c5412_row4_col4" class="data row4 col4" >-24.7%</td>
      <td id="T_c5412_row4_col5" class="data row4 col5" >26.6%</td>
      <td id="T_c5412_row4_col6" class="data row4 col6" >26.5%</td>
    </tr>
    <tr>
      <th id="T_c5412_level0_row5" class="row_heading level0 row5" >5</th>
      <td id="T_c5412_row5_col0" class="data row5 col0" >Average</td>
      <td id="T_c5412_row5_col1" class="data row5 col1" ></td>
      <td id="T_c5412_row5_col2" class="data row5 col2" ></td>
      <td id="T_c5412_row5_col3" class="data row5 col3" ></td>
      <td id="T_c5412_row5_col4" class="data row5 col4" >1572.6%</td>
      <td id="T_c5412_row5_col5" class="data row5 col5" >-473.7%</td>
      <td id="T_c5412_row5_col6" class="data row5 col6" >-452.0%</td>
=======
      <th id="T_96d3f_level0_row0" class="row_heading level0 row0" >0</th>
      <td id="T_96d3f_row0_col0" class="data row0 col0" >2020-12-31</td>
      <td id="T_96d3f_row0_col1" class="data row0 col1" >$274.0M</td>
      <td id="T_96d3f_row0_col2" class="data row0 col2" >$-747.0M</td>
      <td id="T_96d3f_row0_col3" class="data row0 col3" >$-1.96</td>
      <td id="T_96d3f_row0_col4" class="data row0 col4" >N/A</td>
      <td id="T_96d3f_row0_col5" class="data row0 col5" >N/A</td>
      <td id="T_96d3f_row0_col6" class="data row0 col6" >N/A</td>
    </tr>
    <tr>
      <th id="T_96d3f_level0_row1" class="row_heading level0 row1" >1</th>
      <td id="T_96d3f_row1_col0" class="data row1 col0" >2021-12-31</td>
      <td id="T_96d3f_row1_col1" class="data row1 col1" >$17.7B</td>
      <td id="T_96d3f_row1_col2" class="data row1 col2" >$12.2B</td>
      <td id="T_96d3f_row1_col3" class="data row1 col3" >$30.31</td>
      <td id="T_96d3f_row1_col4" class="data row1 col4" >6373.0%</td>
      <td id="T_96d3f_row1_col5" class="data row1 col5" >-1733.5%</td>
      <td id="T_96d3f_row1_col6" class="data row1 col6" >-1646.4%</td>
    </tr>
    <tr>
      <th id="T_96d3f_level0_row2" class="row_heading level0 row2" >2</th>
      <td id="T_96d3f_row2_col0" class="data row2 col0" >2022-12-31</td>
      <td id="T_96d3f_row2_col1" class="data row2 col1" >$18.9B</td>
      <td id="T_96d3f_row2_col2" class="data row2 col2" >$8.4B</td>
      <td id="T_96d3f_row2_col3" class="data row2 col3" >$21.26</td>
      <td id="T_96d3f_row2_col4" class="data row2 col4" >6.4%</td>
      <td id="T_96d3f_row2_col5" class="data row2 col5" >-31.5%</td>
      <td id="T_96d3f_row2_col6" class="data row2 col6" >-29.9%</td>
    </tr>
    <tr>
      <th id="T_96d3f_level0_row3" class="row_heading level0 row3" >3</th>
      <td id="T_96d3f_row3_col0" class="data row3 col0" >2023-12-31</td>
      <td id="T_96d3f_row3_col1" class="data row3 col1" >$6.8B</td>
      <td id="T_96d3f_row3_col2" class="data row3 col2" >$-4.7B</td>
      <td id="T_96d3f_row3_col3" class="data row3 col3" >$-12.33</td>
      <td id="T_96d3f_row3_col4" class="data row3 col4" >-64.2%</td>
      <td id="T_96d3f_row3_col5" class="data row3 col5" >-156.4%</td>
      <td id="T_96d3f_row3_col6" class="data row3 col6" >-158.0%</td>
    </tr>
    <tr>
      <th id="T_96d3f_level0_row4" class="row_heading level0 row4" >4</th>
      <td id="T_96d3f_row4_col0" class="data row4 col0" >TTM 2024-03-31</td>
      <td id="T_96d3f_row4_col1" class="data row4 col1" >$5.1B</td>
      <td id="T_96d3f_row4_col2" class="data row4 col2" >$-6.0B</td>
      <td id="T_96d3f_row4_col3" class="data row4 col3" >$-15.60</td>
      <td id="T_96d3f_row4_col4" class="data row4 col4" >-24.7%</td>
      <td id="T_96d3f_row4_col5" class="data row4 col5" >26.6%</td>
      <td id="T_96d3f_row4_col6" class="data row4 col6" >26.5%</td>
    </tr>
    <tr>
      <th id="T_96d3f_level0_row5" class="row_heading level0 row5" >5</th>
      <td id="T_96d3f_row5_col0" class="data row5 col0" >Average</td>
      <td id="T_96d3f_row5_col1" class="data row5 col1" ></td>
      <td id="T_96d3f_row5_col2" class="data row5 col2" ></td>
      <td id="T_96d3f_row5_col3" class="data row5 col3" ></td>
      <td id="T_96d3f_row5_col4" class="data row5 col4" >1572.6%</td>
      <td id="T_96d3f_row5_col5" class="data row5 col5" >-473.7%</td>
      <td id="T_96d3f_row5_col6" class="data row5 col6" >-452.0%</td>
>>>>>>> f6051e9c
    </tr>
  </tbody>
</table>

        </div>
        <div><br><br><hr><br><h1>MRNA - Forecast Data</h1></div>
        <div class="carousel-container">
            <div class="carousel-item">
                <img src="../charts/MRNA_Revenue_Net_Income_Forecast.png" alt="Revenue and Net Income Forecast Chart">
            </div>
            <div class="carousel-item">
                <img src="../charts/MRNA_EPS_Forecast.png" alt="EPS Forecast Chart">
            </div>
            <div class="carousel-item">
                
    <html>
    <head>
    <title>YoY Growth Rates</title>
    <style>
        .table {
            width: 80%;
            margin-left: auto;
            margin-right: auto;
            border-collapse: collapse;
        }
        th, td {
            text-align: center;
            padding: 8px;
            border: 1px solid #ddd;
        }
        th {
            background-color: #f2f2f2;
        }
        body {
            font-family: Arial, sans-serif;
        }
    </style>
    </head>
    <body>
        <h2 style="text-align:center;">MRNA Year-over-Year Growth</h2>
        <style type="text/css">
<<<<<<< HEAD
#T_44589 td.col-1 {
  text-align: center;
}
#T_44589 td.col-1 {
  text-align: center;
}
#T_44589 td.col-1 {
  text-align: center;
}
#T_44589 td.col-1 {
  text-align: center;
}
#T_44589_row0_col1, #T_44589_row0_col2, #T_44589_row0_col5, #T_44589_row0_col6, #T_44589_row1_col4, #T_44589_row1_col5, #T_44589_row3_col4, #T_44589_row3_col5 {
  color: green;
}
#T_44589_row0_col3, #T_44589_row0_col4, #T_44589_row2_col1, #T_44589_row2_col2, #T_44589_row2_col3, #T_44589_row2_col4, #T_44589_row2_col5, #T_44589_row2_col6 {
  color: red;
}
</style>
<table id="T_44589">
  <thead>
    <tr>
      <th class="blank level0" >&nbsp;</th>
      <th id="T_44589_level0_col0" class="col_heading level0 col0" >2020</th>
      <th id="T_44589_level0_col1" class="col_heading level0 col1" >2021</th>
      <th id="T_44589_level0_col2" class="col_heading level0 col2" >2022</th>
      <th id="T_44589_level0_col3" class="col_heading level0 col3" >2023</th>
      <th id="T_44589_level0_col4" class="col_heading level0 col4" >2024</th>
      <th id="T_44589_level0_col5" class="col_heading level0 col5" >2025</th>
      <th id="T_44589_level0_col6" class="col_heading level0 col6" >Average</th>
=======
#T_7300b td.col-1 {
  text-align: center;
}
#T_7300b td.col-1 {
  text-align: center;
}
#T_7300b td.col-1 {
  text-align: center;
}
#T_7300b td.col-1 {
  text-align: center;
}
#T_7300b_row0_col1, #T_7300b_row0_col2, #T_7300b_row0_col5, #T_7300b_row0_col6, #T_7300b_row1_col4, #T_7300b_row1_col5, #T_7300b_row3_col4, #T_7300b_row3_col5 {
  color: green;
}
#T_7300b_row0_col3, #T_7300b_row0_col4, #T_7300b_row2_col1, #T_7300b_row2_col2, #T_7300b_row2_col3, #T_7300b_row2_col4, #T_7300b_row2_col5, #T_7300b_row2_col6 {
  color: red;
}
</style>
<table id="T_7300b">
  <thead>
    <tr>
      <th class="blank level0" >&nbsp;</th>
      <th id="T_7300b_level0_col0" class="col_heading level0 col0" >2020</th>
      <th id="T_7300b_level0_col1" class="col_heading level0 col1" >2021</th>
      <th id="T_7300b_level0_col2" class="col_heading level0 col2" >2022</th>
      <th id="T_7300b_level0_col3" class="col_heading level0 col3" >2023</th>
      <th id="T_7300b_level0_col4" class="col_heading level0 col4" >2024</th>
      <th id="T_7300b_level0_col5" class="col_heading level0 col5" >2025</th>
      <th id="T_7300b_level0_col6" class="col_heading level0 col6" >Average</th>
>>>>>>> f6051e9c
    </tr>
  </thead>
  <tbody>
    <tr>
<<<<<<< HEAD
      <th id="T_44589_level0_row0" class="row_heading level0 row0" >Revenue Growth (%)</th>
      <td id="T_44589_row0_col0" class="data row0 col0" ></td>
      <td id="T_44589_row0_col1" class="data row0 col1" >6373.0%</td>
      <td id="T_44589_row0_col2" class="data row0 col2" >6.4%</td>
      <td id="T_44589_row0_col3" class="data row0 col3" >-64.2%</td>
      <td id="T_44589_row0_col4" class="data row0 col4" >-40.0%</td>
      <td id="T_44589_row0_col5" class="data row0 col5" >27.4%</td>
      <td id="T_44589_row0_col6" class="data row0 col6" >1260.5%</td>
    </tr>
    <tr>
      <th id="T_44589_level0_row1" class="row_heading level0 row1" >Revenue Analysts (#)</th>
      <td id="T_44589_row1_col0" class="data row1 col0" >0</td>
      <td id="T_44589_row1_col1" class="data row1 col1" >0</td>
      <td id="T_44589_row1_col2" class="data row1 col2" >0</td>
      <td id="T_44589_row1_col3" class="data row1 col3" >0</td>
      <td id="T_44589_row1_col4" class="data row1 col4" >10</td>
      <td id="T_44589_row1_col5" class="data row1 col5" >10</td>
      <td id="T_44589_row1_col6" class="data row1 col6" ></td>
    </tr>
    <tr>
      <th id="T_44589_level0_row2" class="row_heading level0 row2" >EPS Growth (%)</th>
      <td id="T_44589_row2_col0" class="data row2 col0" ></td>
      <td id="T_44589_row2_col1" class="data row2 col1" >-1733.5%</td>
      <td id="T_44589_row2_col2" class="data row2 col2" >-31.5%</td>
      <td id="T_44589_row2_col3" class="data row2 col3" >-156.4%</td>
      <td id="T_44589_row2_col4" class="data row2 col4" >-41.3%</td>
      <td id="T_44589_row2_col5" class="data row2 col5" >-28.9%</td>
      <td id="T_44589_row2_col6" class="data row2 col6" >-398.3%</td>
    </tr>
    <tr>
      <th id="T_44589_level0_row3" class="row_heading level0 row3" >EPS Analysts (#)</th>
      <td id="T_44589_row3_col0" class="data row3 col0" >0</td>
      <td id="T_44589_row3_col1" class="data row3 col1" >0</td>
      <td id="T_44589_row3_col2" class="data row3 col2" >0</td>
      <td id="T_44589_row3_col3" class="data row3 col3" >0</td>
      <td id="T_44589_row3_col4" class="data row3 col4" >12</td>
      <td id="T_44589_row3_col5" class="data row3 col5" >12</td>
      <td id="T_44589_row3_col6" class="data row3 col6" ></td>
=======
      <th id="T_7300b_level0_row0" class="row_heading level0 row0" >Revenue Growth (%)</th>
      <td id="T_7300b_row0_col0" class="data row0 col0" ></td>
      <td id="T_7300b_row0_col1" class="data row0 col1" >6373.0%</td>
      <td id="T_7300b_row0_col2" class="data row0 col2" >6.4%</td>
      <td id="T_7300b_row0_col3" class="data row0 col3" >-64.2%</td>
      <td id="T_7300b_row0_col4" class="data row0 col4" >-40.0%</td>
      <td id="T_7300b_row0_col5" class="data row0 col5" >27.4%</td>
      <td id="T_7300b_row0_col6" class="data row0 col6" >1260.5%</td>
    </tr>
    <tr>
      <th id="T_7300b_level0_row1" class="row_heading level0 row1" >Revenue Analysts (#)</th>
      <td id="T_7300b_row1_col0" class="data row1 col0" >0</td>
      <td id="T_7300b_row1_col1" class="data row1 col1" >0</td>
      <td id="T_7300b_row1_col2" class="data row1 col2" >0</td>
      <td id="T_7300b_row1_col3" class="data row1 col3" >0</td>
      <td id="T_7300b_row1_col4" class="data row1 col4" >10</td>
      <td id="T_7300b_row1_col5" class="data row1 col5" >10</td>
      <td id="T_7300b_row1_col6" class="data row1 col6" ></td>
    </tr>
    <tr>
      <th id="T_7300b_level0_row2" class="row_heading level0 row2" >EPS Growth (%)</th>
      <td id="T_7300b_row2_col0" class="data row2 col0" ></td>
      <td id="T_7300b_row2_col1" class="data row2 col1" >-1733.5%</td>
      <td id="T_7300b_row2_col2" class="data row2 col2" >-31.5%</td>
      <td id="T_7300b_row2_col3" class="data row2 col3" >-156.4%</td>
      <td id="T_7300b_row2_col4" class="data row2 col4" >-41.2%</td>
      <td id="T_7300b_row2_col5" class="data row2 col5" >-28.9%</td>
      <td id="T_7300b_row2_col6" class="data row2 col6" >-398.3%</td>
    </tr>
    <tr>
      <th id="T_7300b_level0_row3" class="row_heading level0 row3" >EPS Analysts (#)</th>
      <td id="T_7300b_row3_col0" class="data row3 col0" >0</td>
      <td id="T_7300b_row3_col1" class="data row3 col1" >0</td>
      <td id="T_7300b_row3_col2" class="data row3 col2" >0</td>
      <td id="T_7300b_row3_col3" class="data row3 col3" >0</td>
      <td id="T_7300b_row3_col4" class="data row3 col4" >12</td>
      <td id="T_7300b_row3_col5" class="data row3 col5" >12</td>
      <td id="T_7300b_row3_col6" class="data row3 col6" ></td>
>>>>>>> f6051e9c
    </tr>
  </tbody>
</table>

    </body>
    </html>
    
            </div>
        </div>

        <!-- New Carousel for YoY Growth Charts -->
        <div><br><br><h1>MRNA - Y/Y % Change</h1></div>
        <div class="carousel-container">
            <div class="carousel-item">
                <img src="../charts/MRNA_revenue_yoy_change.png" alt="Revenue Year-over-Year Change Chart">
            </div>
            <div class="carousel-item">
                <img src="../charts/MRNA_eps_yoy_change.png" alt="EPS Year-over-Year Change Chart">
            </div>
        </div>
        <div class="balance-sheet-container">
            <div class="balance-sheet-table">
                <style type="text/css">
<<<<<<< HEAD
#T_7e7ca_row5_col1 {
  color: green;
}
</style>
<table id="T_7e7ca">
  <thead>
    <tr>
      <th class="blank level0" >&nbsp;</th>
      <th id="T_7e7ca_level0_col0" class="col_heading level0 col0" >Metric</th>
      <th id="T_7e7ca_level0_col1" class="col_heading level0 col1" >Value</th>
=======
#T_ac569_row5_col1 {
  color: green;
}
</style>
<table id="T_ac569">
  <thead>
    <tr>
      <th class="blank level0" >&nbsp;</th>
      <th id="T_ac569_level0_col0" class="col_heading level0 col0" >Metric</th>
      <th id="T_ac569_level0_col1" class="col_heading level0 col1" >Value</th>
>>>>>>> f6051e9c
    </tr>
  </thead>
  <tbody>
    <tr>
<<<<<<< HEAD
      <th id="T_7e7ca_level0_row0" class="row_heading level0 row0" >0</th>
      <td id="T_7e7ca_row0_col0" class="data row0 col0" >Total Assets</td>
      <td id="T_7e7ca_row0_col1" class="data row0 col1" >$16,729M</td>
    </tr>
    <tr>
      <th id="T_7e7ca_level0_row1" class="row_heading level0 row1" >1</th>
      <td id="T_7e7ca_row1_col0" class="data row1 col0" >Cash</td>
      <td id="T_7e7ca_row1_col1" class="data row1 col1" >$2,051M</td>
    </tr>
    <tr>
      <th id="T_7e7ca_level0_row2" class="row_heading level0 row2" >2</th>
      <td id="T_7e7ca_row2_col0" class="data row2 col0" >Total Liabilities</td>
      <td id="T_7e7ca_row2_col1" class="data row2 col1" >$3,912M</td>
    </tr>
    <tr>
      <th id="T_7e7ca_level0_row3" class="row_heading level0 row3" >3</th>
      <td id="T_7e7ca_row3_col0" class="data row3 col0" >Total Debt</td>
      <td id="T_7e7ca_row3_col1" class="data row3 col1" >$1,237M</td>
    </tr>
    <tr>
      <th id="T_7e7ca_level0_row4" class="row_heading level0 row4" >4</th>
      <td id="T_7e7ca_row4_col0" class="data row4 col0" >Total Equity</td>
      <td id="T_7e7ca_row4_col1" class="data row4 col1" >$12,817M</td>
    </tr>
    <tr>
      <th id="T_7e7ca_level0_row5" class="row_heading level0 row5" >5</th>
      <td id="T_7e7ca_row5_col0" class="data row5 col0" >Debt to Equity Ratio</td>
      <td id="T_7e7ca_row5_col1" class="data row5 col1" >0.10</td>
=======
      <th id="T_ac569_level0_row0" class="row_heading level0 row0" >0</th>
      <td id="T_ac569_row0_col0" class="data row0 col0" >Total Assets</td>
      <td id="T_ac569_row0_col1" class="data row0 col1" >$16,729M</td>
    </tr>
    <tr>
      <th id="T_ac569_level0_row1" class="row_heading level0 row1" >1</th>
      <td id="T_ac569_row1_col0" class="data row1 col0" >Cash</td>
      <td id="T_ac569_row1_col1" class="data row1 col1" >$2,051M</td>
    </tr>
    <tr>
      <th id="T_ac569_level0_row2" class="row_heading level0 row2" >2</th>
      <td id="T_ac569_row2_col0" class="data row2 col0" >Total Liabilities</td>
      <td id="T_ac569_row2_col1" class="data row2 col1" >$3,912M</td>
    </tr>
    <tr>
      <th id="T_ac569_level0_row3" class="row_heading level0 row3" >3</th>
      <td id="T_ac569_row3_col0" class="data row3 col0" >Total Debt</td>
      <td id="T_ac569_row3_col1" class="data row3 col1" >$1,237M</td>
    </tr>
    <tr>
      <th id="T_ac569_level0_row4" class="row_heading level0 row4" >4</th>
      <td id="T_ac569_row4_col0" class="data row4 col0" >Total Equity</td>
      <td id="T_ac569_row4_col1" class="data row4 col1" >$12,817M</td>
    </tr>
    <tr>
      <th id="T_ac569_level0_row5" class="row_heading level0 row5" >5</th>
      <td id="T_ac569_row5_col0" class="data row5 col0" >Debt to Equity Ratio</td>
      <td id="T_ac569_row5_col1" class="data row5 col1" >0.10</td>
>>>>>>> f6051e9c
    </tr>
  </tbody>
</table>

            </div>
            <div class="balance-sheet-chart">
                <img src="../charts/MRNA_balance_sheet_chart.png" alt="MRNA Balance Sheet Chart">
            </div>
        </div>
        <hr>
        
        <div><br><br><h1>MRNA - Valuation Chart</h1></div>
        <div><br>
            <img src="../charts/MRNA_valuation_chart.png" alt="Valuation Chart">
            <br><br>
            <div class="valuation-tables">
                <table border="1" class="dataframe table table-striped">
  <thead>
    <tr style="text-align: left;">
      <th>Share Price</th>
      <th>Treasury Yield</th>
      <th>Estimates</th>
      <th>Fair Value (P/E)</th>
      <th>Fair Value (P/S)</th>
      <th>Current P/S</th>
    </tr>
  </thead>
  <tbody>
    <tr>
<<<<<<< HEAD
      <td>$142.79</td>
=======
      <td>$143.10</td>
>>>>>>> f6051e9c
      <td>4.5%</td>
      <td>Nicks&nbsp;Growth:&nbsp;8%<br>Nick's&nbsp;Expected&nbsp;Margin:&nbsp;10%<br>FINVIZ&nbsp;Growth:&nbsp;N/A</td>
      <td>Nicks:&nbsp;14<br>Finviz:&nbsp;6</td>
      <td>Nick's: 1.413</td>
      <td>10.6</td>
    </tr>
  </tbody>
</table>
                <table border="1" class="dataframe table table-striped">
  <thead>
    <tr style="text-align: left;">
      <th>Basis</th>
      <th>Year</th>
      <th>Nicks Valuation</th>
      <th>Nicks vs Share Price</th>
    </tr>
  </thead>
  <tbody>
    <tr>
      <td>$13.26 RevPS</td>
      <td>TTM</td>
      <td>$18.75</td>
      <td><span style="color: red">-86.9%</span></td>
    </tr>
    <tr>
      <td>$10.57 RevPS</td>
      <td>2024</td>
      <td>$14.94</td>
<<<<<<< HEAD
      <td><span style="color: red">-89.5%</span></td>
=======
      <td><span style="color: red">-89.6%</span></td>
>>>>>>> f6051e9c
    </tr>
    <tr>
      <td>$13.46 RevPS</td>
      <td>2025</td>
      <td>$19.03</td>
      <td><span style="color: red">-86.7%</span></td>
    </tr>
  </tbody>
</table>
            </div>
            <br><br><br><hr>
        </div>
        

        <footer>
            <a href="../index.html" class="home-button">Back to Home</a>
            <br><br><br><br><br>
        </footer>
    </body>
    </html>
    <|MERGE_RESOLUTION|>--- conflicted
+++ resolved
@@ -30,11 +30,7 @@
         }
     </style>
     <table>
-<<<<<<< HEAD
-    <tr><th>Close Price</th><th>Market Cap</th><th>P/E Ratio</th><th>Forward P/E Ratio</th><th>Implied Growth*</th><th>Implied Forward Growth*</th><th>P/B Ratio</th></tr><tr><td>$142.79</td><td>$54.72B</td><td>-</td><td>-26.9</td><td>N/A</td><td>9.5+34.1j%</td><td>4.3</td></tr></table></p>
-=======
     <tr><th>Close Price</th><th>Market Cap</th><th>P/E Ratio</th><th>Forward P/E Ratio</th><th>Implied Growth*</th><th>Implied Forward Growth*</th><th>P/B Ratio</th></tr><tr><td>$143.10</td><td>$54.84B</td><td>-</td><td>-27.0</td><td>N/A</td><td>9.5+34.1j%</td><td>4.3</td></tr></table></p>
->>>>>>> f6051e9c
         </section>
 
         <!-- Section for financial charts and tables -->
@@ -42,26 +38,6 @@
             <img src="../charts/MRNA_revenue_net_income_chart.png" alt="Revenue and Net Income Chart">
             <img src="../charts/MRNA_eps_chart.png" alt="EPS Chart">
             <style type="text/css">
-<<<<<<< HEAD
-#T_c5412_row1_col4, #T_c5412_row2_col4, #T_c5412_row4_col5, #T_c5412_row4_col6, #T_c5412_row5_col4 {
-  color: green;
-}
-#T_c5412_row1_col5, #T_c5412_row1_col6, #T_c5412_row2_col5, #T_c5412_row2_col6, #T_c5412_row3_col4, #T_c5412_row3_col5, #T_c5412_row3_col6, #T_c5412_row4_col4, #T_c5412_row5_col5, #T_c5412_row5_col6 {
-  color: red;
-}
-</style>
-<table id="T_c5412">
-  <thead>
-    <tr>
-      <th class="blank level0" >&nbsp;</th>
-      <th id="T_c5412_level0_col0" class="col_heading level0 col0" >Date</th>
-      <th id="T_c5412_level0_col1" class="col_heading level0 col1" >Revenue</th>
-      <th id="T_c5412_level0_col2" class="col_heading level0 col2" >Net Income</th>
-      <th id="T_c5412_level0_col3" class="col_heading level0 col3" >EPS</th>
-      <th id="T_c5412_level0_col4" class="col_heading level0 col4" >Revenue Change</th>
-      <th id="T_c5412_level0_col5" class="col_heading level0 col5" >Net Income Change</th>
-      <th id="T_c5412_level0_col6" class="col_heading level0 col6" >EPS Change</th>
-=======
 #T_96d3f_row1_col4, #T_96d3f_row2_col4, #T_96d3f_row4_col5, #T_96d3f_row4_col6, #T_96d3f_row5_col4 {
   color: green;
 }
@@ -80,71 +56,10 @@
       <th id="T_96d3f_level0_col4" class="col_heading level0 col4" >Revenue Change</th>
       <th id="T_96d3f_level0_col5" class="col_heading level0 col5" >Net Income Change</th>
       <th id="T_96d3f_level0_col6" class="col_heading level0 col6" >EPS Change</th>
->>>>>>> f6051e9c
-    </tr>
-  </thead>
-  <tbody>
-    <tr>
-<<<<<<< HEAD
-      <th id="T_c5412_level0_row0" class="row_heading level0 row0" >0</th>
-      <td id="T_c5412_row0_col0" class="data row0 col0" >2020-12-31</td>
-      <td id="T_c5412_row0_col1" class="data row0 col1" >$274.0M</td>
-      <td id="T_c5412_row0_col2" class="data row0 col2" >$-747.0M</td>
-      <td id="T_c5412_row0_col3" class="data row0 col3" >$-1.96</td>
-      <td id="T_c5412_row0_col4" class="data row0 col4" >N/A</td>
-      <td id="T_c5412_row0_col5" class="data row0 col5" >N/A</td>
-      <td id="T_c5412_row0_col6" class="data row0 col6" >N/A</td>
-    </tr>
-    <tr>
-      <th id="T_c5412_level0_row1" class="row_heading level0 row1" >1</th>
-      <td id="T_c5412_row1_col0" class="data row1 col0" >2021-12-31</td>
-      <td id="T_c5412_row1_col1" class="data row1 col1" >$17.7B</td>
-      <td id="T_c5412_row1_col2" class="data row1 col2" >$12.2B</td>
-      <td id="T_c5412_row1_col3" class="data row1 col3" >$30.31</td>
-      <td id="T_c5412_row1_col4" class="data row1 col4" >6373.0%</td>
-      <td id="T_c5412_row1_col5" class="data row1 col5" >-1733.5%</td>
-      <td id="T_c5412_row1_col6" class="data row1 col6" >-1646.4%</td>
-    </tr>
-    <tr>
-      <th id="T_c5412_level0_row2" class="row_heading level0 row2" >2</th>
-      <td id="T_c5412_row2_col0" class="data row2 col0" >2022-12-31</td>
-      <td id="T_c5412_row2_col1" class="data row2 col1" >$18.9B</td>
-      <td id="T_c5412_row2_col2" class="data row2 col2" >$8.4B</td>
-      <td id="T_c5412_row2_col3" class="data row2 col3" >$21.26</td>
-      <td id="T_c5412_row2_col4" class="data row2 col4" >6.4%</td>
-      <td id="T_c5412_row2_col5" class="data row2 col5" >-31.5%</td>
-      <td id="T_c5412_row2_col6" class="data row2 col6" >-29.9%</td>
-    </tr>
-    <tr>
-      <th id="T_c5412_level0_row3" class="row_heading level0 row3" >3</th>
-      <td id="T_c5412_row3_col0" class="data row3 col0" >2023-12-31</td>
-      <td id="T_c5412_row3_col1" class="data row3 col1" >$6.8B</td>
-      <td id="T_c5412_row3_col2" class="data row3 col2" >$-4.7B</td>
-      <td id="T_c5412_row3_col3" class="data row3 col3" >$-12.33</td>
-      <td id="T_c5412_row3_col4" class="data row3 col4" >-64.2%</td>
-      <td id="T_c5412_row3_col5" class="data row3 col5" >-156.4%</td>
-      <td id="T_c5412_row3_col6" class="data row3 col6" >-158.0%</td>
-    </tr>
-    <tr>
-      <th id="T_c5412_level0_row4" class="row_heading level0 row4" >4</th>
-      <td id="T_c5412_row4_col0" class="data row4 col0" >TTM 2024-03-31</td>
-      <td id="T_c5412_row4_col1" class="data row4 col1" >$5.1B</td>
-      <td id="T_c5412_row4_col2" class="data row4 col2" >$-6.0B</td>
-      <td id="T_c5412_row4_col3" class="data row4 col3" >$-15.60</td>
-      <td id="T_c5412_row4_col4" class="data row4 col4" >-24.7%</td>
-      <td id="T_c5412_row4_col5" class="data row4 col5" >26.6%</td>
-      <td id="T_c5412_row4_col6" class="data row4 col6" >26.5%</td>
-    </tr>
-    <tr>
-      <th id="T_c5412_level0_row5" class="row_heading level0 row5" >5</th>
-      <td id="T_c5412_row5_col0" class="data row5 col0" >Average</td>
-      <td id="T_c5412_row5_col1" class="data row5 col1" ></td>
-      <td id="T_c5412_row5_col2" class="data row5 col2" ></td>
-      <td id="T_c5412_row5_col3" class="data row5 col3" ></td>
-      <td id="T_c5412_row5_col4" class="data row5 col4" >1572.6%</td>
-      <td id="T_c5412_row5_col5" class="data row5 col5" >-473.7%</td>
-      <td id="T_c5412_row5_col6" class="data row5 col6" >-452.0%</td>
-=======
+    </tr>
+  </thead>
+  <tbody>
+    <tr>
       <th id="T_96d3f_level0_row0" class="row_heading level0 row0" >0</th>
       <td id="T_96d3f_row0_col0" class="data row0 col0" >2020-12-31</td>
       <td id="T_96d3f_row0_col1" class="data row0 col1" >$274.0M</td>
@@ -203,7 +118,6 @@
       <td id="T_96d3f_row5_col4" class="data row5 col4" >1572.6%</td>
       <td id="T_96d3f_row5_col5" class="data row5 col5" >-473.7%</td>
       <td id="T_96d3f_row5_col6" class="data row5 col6" >-452.0%</td>
->>>>>>> f6051e9c
     </tr>
   </tbody>
 </table>
@@ -245,38 +159,6 @@
     <body>
         <h2 style="text-align:center;">MRNA Year-over-Year Growth</h2>
         <style type="text/css">
-<<<<<<< HEAD
-#T_44589 td.col-1 {
-  text-align: center;
-}
-#T_44589 td.col-1 {
-  text-align: center;
-}
-#T_44589 td.col-1 {
-  text-align: center;
-}
-#T_44589 td.col-1 {
-  text-align: center;
-}
-#T_44589_row0_col1, #T_44589_row0_col2, #T_44589_row0_col5, #T_44589_row0_col6, #T_44589_row1_col4, #T_44589_row1_col5, #T_44589_row3_col4, #T_44589_row3_col5 {
-  color: green;
-}
-#T_44589_row0_col3, #T_44589_row0_col4, #T_44589_row2_col1, #T_44589_row2_col2, #T_44589_row2_col3, #T_44589_row2_col4, #T_44589_row2_col5, #T_44589_row2_col6 {
-  color: red;
-}
-</style>
-<table id="T_44589">
-  <thead>
-    <tr>
-      <th class="blank level0" >&nbsp;</th>
-      <th id="T_44589_level0_col0" class="col_heading level0 col0" >2020</th>
-      <th id="T_44589_level0_col1" class="col_heading level0 col1" >2021</th>
-      <th id="T_44589_level0_col2" class="col_heading level0 col2" >2022</th>
-      <th id="T_44589_level0_col3" class="col_heading level0 col3" >2023</th>
-      <th id="T_44589_level0_col4" class="col_heading level0 col4" >2024</th>
-      <th id="T_44589_level0_col5" class="col_heading level0 col5" >2025</th>
-      <th id="T_44589_level0_col6" class="col_heading level0 col6" >Average</th>
-=======
 #T_7300b td.col-1 {
   text-align: center;
 }
@@ -307,51 +189,10 @@
       <th id="T_7300b_level0_col4" class="col_heading level0 col4" >2024</th>
       <th id="T_7300b_level0_col5" class="col_heading level0 col5" >2025</th>
       <th id="T_7300b_level0_col6" class="col_heading level0 col6" >Average</th>
->>>>>>> f6051e9c
-    </tr>
-  </thead>
-  <tbody>
-    <tr>
-<<<<<<< HEAD
-      <th id="T_44589_level0_row0" class="row_heading level0 row0" >Revenue Growth (%)</th>
-      <td id="T_44589_row0_col0" class="data row0 col0" ></td>
-      <td id="T_44589_row0_col1" class="data row0 col1" >6373.0%</td>
-      <td id="T_44589_row0_col2" class="data row0 col2" >6.4%</td>
-      <td id="T_44589_row0_col3" class="data row0 col3" >-64.2%</td>
-      <td id="T_44589_row0_col4" class="data row0 col4" >-40.0%</td>
-      <td id="T_44589_row0_col5" class="data row0 col5" >27.4%</td>
-      <td id="T_44589_row0_col6" class="data row0 col6" >1260.5%</td>
-    </tr>
-    <tr>
-      <th id="T_44589_level0_row1" class="row_heading level0 row1" >Revenue Analysts (#)</th>
-      <td id="T_44589_row1_col0" class="data row1 col0" >0</td>
-      <td id="T_44589_row1_col1" class="data row1 col1" >0</td>
-      <td id="T_44589_row1_col2" class="data row1 col2" >0</td>
-      <td id="T_44589_row1_col3" class="data row1 col3" >0</td>
-      <td id="T_44589_row1_col4" class="data row1 col4" >10</td>
-      <td id="T_44589_row1_col5" class="data row1 col5" >10</td>
-      <td id="T_44589_row1_col6" class="data row1 col6" ></td>
-    </tr>
-    <tr>
-      <th id="T_44589_level0_row2" class="row_heading level0 row2" >EPS Growth (%)</th>
-      <td id="T_44589_row2_col0" class="data row2 col0" ></td>
-      <td id="T_44589_row2_col1" class="data row2 col1" >-1733.5%</td>
-      <td id="T_44589_row2_col2" class="data row2 col2" >-31.5%</td>
-      <td id="T_44589_row2_col3" class="data row2 col3" >-156.4%</td>
-      <td id="T_44589_row2_col4" class="data row2 col4" >-41.3%</td>
-      <td id="T_44589_row2_col5" class="data row2 col5" >-28.9%</td>
-      <td id="T_44589_row2_col6" class="data row2 col6" >-398.3%</td>
-    </tr>
-    <tr>
-      <th id="T_44589_level0_row3" class="row_heading level0 row3" >EPS Analysts (#)</th>
-      <td id="T_44589_row3_col0" class="data row3 col0" >0</td>
-      <td id="T_44589_row3_col1" class="data row3 col1" >0</td>
-      <td id="T_44589_row3_col2" class="data row3 col2" >0</td>
-      <td id="T_44589_row3_col3" class="data row3 col3" >0</td>
-      <td id="T_44589_row3_col4" class="data row3 col4" >12</td>
-      <td id="T_44589_row3_col5" class="data row3 col5" >12</td>
-      <td id="T_44589_row3_col6" class="data row3 col6" ></td>
-=======
+    </tr>
+  </thead>
+  <tbody>
+    <tr>
       <th id="T_7300b_level0_row0" class="row_heading level0 row0" >Revenue Growth (%)</th>
       <td id="T_7300b_row0_col0" class="data row0 col0" ></td>
       <td id="T_7300b_row0_col1" class="data row0 col1" >6373.0%</td>
@@ -390,7 +231,6 @@
       <td id="T_7300b_row3_col4" class="data row3 col4" >12</td>
       <td id="T_7300b_row3_col5" class="data row3 col5" >12</td>
       <td id="T_7300b_row3_col6" class="data row3 col6" ></td>
->>>>>>> f6051e9c
     </tr>
   </tbody>
 </table>
@@ -414,18 +254,6 @@
         <div class="balance-sheet-container">
             <div class="balance-sheet-table">
                 <style type="text/css">
-<<<<<<< HEAD
-#T_7e7ca_row5_col1 {
-  color: green;
-}
-</style>
-<table id="T_7e7ca">
-  <thead>
-    <tr>
-      <th class="blank level0" >&nbsp;</th>
-      <th id="T_7e7ca_level0_col0" class="col_heading level0 col0" >Metric</th>
-      <th id="T_7e7ca_level0_col1" class="col_heading level0 col1" >Value</th>
-=======
 #T_ac569_row5_col1 {
   color: green;
 }
@@ -436,41 +264,10 @@
       <th class="blank level0" >&nbsp;</th>
       <th id="T_ac569_level0_col0" class="col_heading level0 col0" >Metric</th>
       <th id="T_ac569_level0_col1" class="col_heading level0 col1" >Value</th>
->>>>>>> f6051e9c
-    </tr>
-  </thead>
-  <tbody>
-    <tr>
-<<<<<<< HEAD
-      <th id="T_7e7ca_level0_row0" class="row_heading level0 row0" >0</th>
-      <td id="T_7e7ca_row0_col0" class="data row0 col0" >Total Assets</td>
-      <td id="T_7e7ca_row0_col1" class="data row0 col1" >$16,729M</td>
-    </tr>
-    <tr>
-      <th id="T_7e7ca_level0_row1" class="row_heading level0 row1" >1</th>
-      <td id="T_7e7ca_row1_col0" class="data row1 col0" >Cash</td>
-      <td id="T_7e7ca_row1_col1" class="data row1 col1" >$2,051M</td>
-    </tr>
-    <tr>
-      <th id="T_7e7ca_level0_row2" class="row_heading level0 row2" >2</th>
-      <td id="T_7e7ca_row2_col0" class="data row2 col0" >Total Liabilities</td>
-      <td id="T_7e7ca_row2_col1" class="data row2 col1" >$3,912M</td>
-    </tr>
-    <tr>
-      <th id="T_7e7ca_level0_row3" class="row_heading level0 row3" >3</th>
-      <td id="T_7e7ca_row3_col0" class="data row3 col0" >Total Debt</td>
-      <td id="T_7e7ca_row3_col1" class="data row3 col1" >$1,237M</td>
-    </tr>
-    <tr>
-      <th id="T_7e7ca_level0_row4" class="row_heading level0 row4" >4</th>
-      <td id="T_7e7ca_row4_col0" class="data row4 col0" >Total Equity</td>
-      <td id="T_7e7ca_row4_col1" class="data row4 col1" >$12,817M</td>
-    </tr>
-    <tr>
-      <th id="T_7e7ca_level0_row5" class="row_heading level0 row5" >5</th>
-      <td id="T_7e7ca_row5_col0" class="data row5 col0" >Debt to Equity Ratio</td>
-      <td id="T_7e7ca_row5_col1" class="data row5 col1" >0.10</td>
-=======
+    </tr>
+  </thead>
+  <tbody>
+    <tr>
       <th id="T_ac569_level0_row0" class="row_heading level0 row0" >0</th>
       <td id="T_ac569_row0_col0" class="data row0 col0" >Total Assets</td>
       <td id="T_ac569_row0_col1" class="data row0 col1" >$16,729M</td>
@@ -499,7 +296,6 @@
       <th id="T_ac569_level0_row5" class="row_heading level0 row5" >5</th>
       <td id="T_ac569_row5_col0" class="data row5 col0" >Debt to Equity Ratio</td>
       <td id="T_ac569_row5_col1" class="data row5 col1" >0.10</td>
->>>>>>> f6051e9c
     </tr>
   </tbody>
 </table>
@@ -529,11 +325,7 @@
   </thead>
   <tbody>
     <tr>
-<<<<<<< HEAD
-      <td>$142.79</td>
-=======
       <td>$143.10</td>
->>>>>>> f6051e9c
       <td>4.5%</td>
       <td>Nicks&nbsp;Growth:&nbsp;8%<br>Nick's&nbsp;Expected&nbsp;Margin:&nbsp;10%<br>FINVIZ&nbsp;Growth:&nbsp;N/A</td>
       <td>Nicks:&nbsp;14<br>Finviz:&nbsp;6</td>
@@ -562,11 +354,7 @@
       <td>$10.57 RevPS</td>
       <td>2024</td>
       <td>$14.94</td>
-<<<<<<< HEAD
-      <td><span style="color: red">-89.5%</span></td>
-=======
       <td><span style="color: red">-89.6%</span></td>
->>>>>>> f6051e9c
     </tr>
     <tr>
       <td>$13.46 RevPS</td>
