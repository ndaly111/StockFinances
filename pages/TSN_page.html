
    <!DOCTYPE html>
    <html lang="en">
    <head>
        <meta charset="UTF-8">
        <title>TSN - Financial Overview</title>
        <link rel="stylesheet" href="../style.css">
    </head>
    <body>
        <header>
            <a href="../index.html" class="home-button">Home</a>
            <h1>Tyson Foods, Inc. - Financial Overview</h1>
            <h2>Ticker - TSN</h2>
        </header>

        <!-- Section for ticker information and summary -->
        <section>
            <p>
    <style>
        table {
            width: 80%;
            margin-left: auto;
            margin-right: auto;
            border-collapse: collapse;
            text-align: center;
            font-family: 'Arial', sans-serif; /* Using Arial as an example of a sans-serif font */
        }
        th, td {
            padding: 8px 12px;
        }
    </style>
    <table>
<<<<<<< HEAD
    <tr><th>Close Price</th><th>Market Cap</th><th>P/E Ratio</th><th>Forward P/E Ratio</th><th>Implied Growth*</th><th>Implied Forward Growth*</th><th>P/B Ratio</th></tr><tr><td>$56.74</td><td>$20.20B</td><td>-</td><td>15.4</td><td>N/A</td><td>8.9%</td><td>1.1</td></tr></table></p>
=======
    <tr><th>Close Price</th><th>Market Cap</th><th>P/E Ratio</th><th>Forward P/E Ratio</th><th>Implied Growth*</th><th>Implied Forward Growth*</th><th>P/B Ratio</th></tr><tr><td>$56.72</td><td>$20.19B</td><td>-</td><td>15.4</td><td>N/A</td><td>8.9%</td><td>1.1</td></tr></table></p>
>>>>>>> f6051e9c
        </section>

        <!-- Section for financial charts and tables -->
        <div>
            <img src="../charts/TSN_revenue_net_income_chart.png" alt="Revenue and Net Income Chart">
            <img src="../charts/TSN_eps_chart.png" alt="EPS Chart">
            <style type="text/css">
<<<<<<< HEAD
#T_3bca7_row1_col4, #T_3bca7_row1_col5, #T_3bca7_row1_col6, #T_3bca7_row2_col4, #T_3bca7_row2_col5, #T_3bca7_row2_col6, #T_3bca7_row5_col4 {
  color: green;
}
#T_3bca7_row3_col4, #T_3bca7_row3_col5, #T_3bca7_row3_col6, #T_3bca7_row4_col4, #T_3bca7_row4_col5, #T_3bca7_row4_col6, #T_3bca7_row5_col5, #T_3bca7_row5_col6 {
  color: red;
}
</style>
<table id="T_3bca7">
  <thead>
    <tr>
      <th class="blank level0" >&nbsp;</th>
      <th id="T_3bca7_level0_col0" class="col_heading level0 col0" >Date</th>
      <th id="T_3bca7_level0_col1" class="col_heading level0 col1" >Revenue</th>
      <th id="T_3bca7_level0_col2" class="col_heading level0 col2" >Net Income</th>
      <th id="T_3bca7_level0_col3" class="col_heading level0 col3" >EPS</th>
      <th id="T_3bca7_level0_col4" class="col_heading level0 col4" >Revenue Change</th>
      <th id="T_3bca7_level0_col5" class="col_heading level0 col5" >Net Income Change</th>
      <th id="T_3bca7_level0_col6" class="col_heading level0 col6" >EPS Change</th>
=======
#T_3a553_row1_col4, #T_3a553_row1_col5, #T_3a553_row1_col6, #T_3a553_row2_col4, #T_3a553_row2_col5, #T_3a553_row2_col6, #T_3a553_row5_col4 {
  color: green;
}
#T_3a553_row3_col4, #T_3a553_row3_col5, #T_3a553_row3_col6, #T_3a553_row4_col4, #T_3a553_row4_col5, #T_3a553_row4_col6, #T_3a553_row5_col5, #T_3a553_row5_col6 {
  color: red;
}
</style>
<table id="T_3a553">
  <thead>
    <tr>
      <th class="blank level0" >&nbsp;</th>
      <th id="T_3a553_level0_col0" class="col_heading level0 col0" >Date</th>
      <th id="T_3a553_level0_col1" class="col_heading level0 col1" >Revenue</th>
      <th id="T_3a553_level0_col2" class="col_heading level0 col2" >Net Income</th>
      <th id="T_3a553_level0_col3" class="col_heading level0 col3" >EPS</th>
      <th id="T_3a553_level0_col4" class="col_heading level0 col4" >Revenue Change</th>
      <th id="T_3a553_level0_col5" class="col_heading level0 col5" >Net Income Change</th>
      <th id="T_3a553_level0_col6" class="col_heading level0 col6" >EPS Change</th>
>>>>>>> f6051e9c
    </tr>
  </thead>
  <tbody>
    <tr>
<<<<<<< HEAD
      <th id="T_3bca7_level0_row0" class="row_heading level0 row0" >0</th>
      <td id="T_3bca7_row0_col0" class="data row0 col0" >2020-09-30</td>
      <td id="T_3bca7_row0_col1" class="data row0 col1" >$43.2B</td>
      <td id="T_3bca7_row0_col2" class="data row0 col2" >$2.1B</td>
      <td id="T_3bca7_row0_col3" class="data row0 col3" >$5.79</td>
      <td id="T_3bca7_row0_col4" class="data row0 col4" >N/A</td>
      <td id="T_3bca7_row0_col5" class="data row0 col5" >N/A</td>
      <td id="T_3bca7_row0_col6" class="data row0 col6" >N/A</td>
    </tr>
    <tr>
      <th id="T_3bca7_level0_row1" class="row_heading level0 row1" >1</th>
      <td id="T_3bca7_row1_col0" class="data row1 col0" >2021-09-30</td>
      <td id="T_3bca7_row1_col1" class="data row1 col1" >$47.0B</td>
      <td id="T_3bca7_row1_col2" class="data row1 col2" >$3.0B</td>
      <td id="T_3bca7_row1_col3" class="data row1 col3" >$8.57</td>
      <td id="T_3bca7_row1_col4" class="data row1 col4" >8.9%</td>
      <td id="T_3bca7_row1_col5" class="data row1 col5" >47.8%</td>
      <td id="T_3bca7_row1_col6" class="data row1 col6" >48.0%</td>
    </tr>
    <tr>
      <th id="T_3bca7_level0_row2" class="row_heading level0 row2" >2</th>
      <td id="T_3bca7_row2_col0" class="data row2 col0" >2022-09-30</td>
      <td id="T_3bca7_row2_col1" class="data row2 col1" >$53.3B</td>
      <td id="T_3bca7_row2_col2" class="data row2 col2" >$3.2B</td>
      <td id="T_3bca7_row2_col3" class="data row2 col3" >$9.18</td>
      <td id="T_3bca7_row2_col4" class="data row2 col4" >13.2%</td>
      <td id="T_3bca7_row2_col5" class="data row2 col5" >6.3%</td>
      <td id="T_3bca7_row2_col6" class="data row2 col6" >7.1%</td>
    </tr>
    <tr>
      <th id="T_3bca7_level0_row3" class="row_heading level0 row3" >3</th>
      <td id="T_3bca7_row3_col0" class="data row3 col0" >2023-09-30</td>
      <td id="T_3bca7_row3_col1" class="data row3 col1" >$52.9B</td>
      <td id="T_3bca7_row3_col2" class="data row3 col2" >$-648.0M</td>
      <td id="T_3bca7_row3_col3" class="data row3 col3" >$-1.87</td>
      <td id="T_3bca7_row3_col4" class="data row3 col4" >-0.8%</td>
      <td id="T_3bca7_row3_col5" class="data row3 col5" >-120.0%</td>
      <td id="T_3bca7_row3_col6" class="data row3 col6" >-120.4%</td>
    </tr>
    <tr>
      <th id="T_3bca7_level0_row4" class="row_heading level0 row4" >4</th>
      <td id="T_3bca7_row4_col0" class="data row4 col0" >TTM 2024-03-31</td>
      <td id="T_3bca7_row4_col1" class="data row4 col1" >$52.9B</td>
      <td id="T_3bca7_row4_col2" class="data row4 col2" >$-615.0M</td>
      <td id="T_3bca7_row4_col3" class="data row4 col3" >$-1.77</td>
      <td id="T_3bca7_row4_col4" class="data row4 col4" >-0.0%</td>
      <td id="T_3bca7_row4_col5" class="data row4 col5" >-5.1%</td>
      <td id="T_3bca7_row4_col6" class="data row4 col6" >-5.3%</td>
    </tr>
    <tr>
      <th id="T_3bca7_level0_row5" class="row_heading level0 row5" >5</th>
      <td id="T_3bca7_row5_col0" class="data row5 col0" >Average</td>
      <td id="T_3bca7_row5_col1" class="data row5 col1" ></td>
      <td id="T_3bca7_row5_col2" class="data row5 col2" ></td>
      <td id="T_3bca7_row5_col3" class="data row5 col3" ></td>
      <td id="T_3bca7_row5_col4" class="data row5 col4" >5.3%</td>
      <td id="T_3bca7_row5_col5" class="data row5 col5" >-17.8%</td>
      <td id="T_3bca7_row5_col6" class="data row5 col6" >-17.7%</td>
=======
      <th id="T_3a553_level0_row0" class="row_heading level0 row0" >0</th>
      <td id="T_3a553_row0_col0" class="data row0 col0" >2020-09-30</td>
      <td id="T_3a553_row0_col1" class="data row0 col1" >$43.2B</td>
      <td id="T_3a553_row0_col2" class="data row0 col2" >$2.1B</td>
      <td id="T_3a553_row0_col3" class="data row0 col3" >$5.79</td>
      <td id="T_3a553_row0_col4" class="data row0 col4" >N/A</td>
      <td id="T_3a553_row0_col5" class="data row0 col5" >N/A</td>
      <td id="T_3a553_row0_col6" class="data row0 col6" >N/A</td>
    </tr>
    <tr>
      <th id="T_3a553_level0_row1" class="row_heading level0 row1" >1</th>
      <td id="T_3a553_row1_col0" class="data row1 col0" >2021-09-30</td>
      <td id="T_3a553_row1_col1" class="data row1 col1" >$47.0B</td>
      <td id="T_3a553_row1_col2" class="data row1 col2" >$3.0B</td>
      <td id="T_3a553_row1_col3" class="data row1 col3" >$8.57</td>
      <td id="T_3a553_row1_col4" class="data row1 col4" >8.9%</td>
      <td id="T_3a553_row1_col5" class="data row1 col5" >47.8%</td>
      <td id="T_3a553_row1_col6" class="data row1 col6" >48.0%</td>
    </tr>
    <tr>
      <th id="T_3a553_level0_row2" class="row_heading level0 row2" >2</th>
      <td id="T_3a553_row2_col0" class="data row2 col0" >2022-09-30</td>
      <td id="T_3a553_row2_col1" class="data row2 col1" >$53.3B</td>
      <td id="T_3a553_row2_col2" class="data row2 col2" >$3.2B</td>
      <td id="T_3a553_row2_col3" class="data row2 col3" >$9.18</td>
      <td id="T_3a553_row2_col4" class="data row2 col4" >13.2%</td>
      <td id="T_3a553_row2_col5" class="data row2 col5" >6.3%</td>
      <td id="T_3a553_row2_col6" class="data row2 col6" >7.1%</td>
    </tr>
    <tr>
      <th id="T_3a553_level0_row3" class="row_heading level0 row3" >3</th>
      <td id="T_3a553_row3_col0" class="data row3 col0" >2023-09-30</td>
      <td id="T_3a553_row3_col1" class="data row3 col1" >$52.9B</td>
      <td id="T_3a553_row3_col2" class="data row3 col2" >$-648.0M</td>
      <td id="T_3a553_row3_col3" class="data row3 col3" >$-1.87</td>
      <td id="T_3a553_row3_col4" class="data row3 col4" >-0.8%</td>
      <td id="T_3a553_row3_col5" class="data row3 col5" >-120.0%</td>
      <td id="T_3a553_row3_col6" class="data row3 col6" >-120.4%</td>
    </tr>
    <tr>
      <th id="T_3a553_level0_row4" class="row_heading level0 row4" >4</th>
      <td id="T_3a553_row4_col0" class="data row4 col0" >TTM 2024-03-31</td>
      <td id="T_3a553_row4_col1" class="data row4 col1" >$52.9B</td>
      <td id="T_3a553_row4_col2" class="data row4 col2" >$-615.0M</td>
      <td id="T_3a553_row4_col3" class="data row4 col3" >$-1.77</td>
      <td id="T_3a553_row4_col4" class="data row4 col4" >-0.0%</td>
      <td id="T_3a553_row4_col5" class="data row4 col5" >-5.1%</td>
      <td id="T_3a553_row4_col6" class="data row4 col6" >-5.3%</td>
    </tr>
    <tr>
      <th id="T_3a553_level0_row5" class="row_heading level0 row5" >5</th>
      <td id="T_3a553_row5_col0" class="data row5 col0" >Average</td>
      <td id="T_3a553_row5_col1" class="data row5 col1" ></td>
      <td id="T_3a553_row5_col2" class="data row5 col2" ></td>
      <td id="T_3a553_row5_col3" class="data row5 col3" ></td>
      <td id="T_3a553_row5_col4" class="data row5 col4" >5.3%</td>
      <td id="T_3a553_row5_col5" class="data row5 col5" >-17.8%</td>
      <td id="T_3a553_row5_col6" class="data row5 col6" >-17.7%</td>
>>>>>>> f6051e9c
    </tr>
  </tbody>
</table>

        </div>
        <div><br><br><hr><br><h1>TSN - Forecast Data</h1></div>
        <div class="carousel-container">
            <div class="carousel-item">
                <img src="../charts/TSN_Revenue_Net_Income_Forecast.png" alt="Revenue and Net Income Forecast Chart">
            </div>
            <div class="carousel-item">
                <img src="../charts/TSN_EPS_Forecast.png" alt="EPS Forecast Chart">
            </div>
            <div class="carousel-item">
                
    <html>
    <head>
    <title>YoY Growth Rates</title>
    <style>
        .table {
            width: 80%;
            margin-left: auto;
            margin-right: auto;
            border-collapse: collapse;
        }
        th, td {
            text-align: center;
            padding: 8px;
            border: 1px solid #ddd;
        }
        th {
            background-color: #f2f2f2;
        }
        body {
            font-family: Arial, sans-serif;
        }
    </style>
    </head>
    <body>
        <h2 style="text-align:center;">TSN Year-over-Year Growth</h2>
        <style type="text/css">
<<<<<<< HEAD
#T_d04b2 td.col-1 {
  text-align: center;
}
#T_d04b2 td.col-1 {
  text-align: center;
}
#T_d04b2 td.col-1 {
  text-align: center;
}
#T_d04b2 td.col-1 {
  text-align: center;
}
#T_d04b2_row0_col1, #T_d04b2_row0_col2, #T_d04b2_row0_col5, #T_d04b2_row0_col6, #T_d04b2_row1_col4, #T_d04b2_row1_col5, #T_d04b2_row2_col1, #T_d04b2_row2_col2, #T_d04b2_row2_col5, #T_d04b2_row3_col4, #T_d04b2_row3_col5 {
  color: green;
}
#T_d04b2_row0_col3, #T_d04b2_row2_col3, #T_d04b2_row2_col4, #T_d04b2_row2_col6 {
  color: red;
}
</style>
<table id="T_d04b2">
  <thead>
    <tr>
      <th class="blank level0" >&nbsp;</th>
      <th id="T_d04b2_level0_col0" class="col_heading level0 col0" >2020</th>
      <th id="T_d04b2_level0_col1" class="col_heading level0 col1" >2021</th>
      <th id="T_d04b2_level0_col2" class="col_heading level0 col2" >2022</th>
      <th id="T_d04b2_level0_col3" class="col_heading level0 col3" >2023</th>
      <th id="T_d04b2_level0_col4" class="col_heading level0 col4" >2024</th>
      <th id="T_d04b2_level0_col5" class="col_heading level0 col5" >2025</th>
      <th id="T_d04b2_level0_col6" class="col_heading level0 col6" >Average</th>
=======
#T_df3f9 td.col-1 {
  text-align: center;
}
#T_df3f9 td.col-1 {
  text-align: center;
}
#T_df3f9 td.col-1 {
  text-align: center;
}
#T_df3f9 td.col-1 {
  text-align: center;
}
#T_df3f9_row0_col1, #T_df3f9_row0_col2, #T_df3f9_row0_col5, #T_df3f9_row0_col6, #T_df3f9_row1_col4, #T_df3f9_row1_col5, #T_df3f9_row2_col1, #T_df3f9_row2_col2, #T_df3f9_row2_col5, #T_df3f9_row3_col4, #T_df3f9_row3_col5 {
  color: green;
}
#T_df3f9_row0_col3, #T_df3f9_row2_col3, #T_df3f9_row2_col4, #T_df3f9_row2_col6 {
  color: red;
}
</style>
<table id="T_df3f9">
  <thead>
    <tr>
      <th class="blank level0" >&nbsp;</th>
      <th id="T_df3f9_level0_col0" class="col_heading level0 col0" >2020</th>
      <th id="T_df3f9_level0_col1" class="col_heading level0 col1" >2021</th>
      <th id="T_df3f9_level0_col2" class="col_heading level0 col2" >2022</th>
      <th id="T_df3f9_level0_col3" class="col_heading level0 col3" >2023</th>
      <th id="T_df3f9_level0_col4" class="col_heading level0 col4" >2024</th>
      <th id="T_df3f9_level0_col5" class="col_heading level0 col5" >2025</th>
      <th id="T_df3f9_level0_col6" class="col_heading level0 col6" >Average</th>
>>>>>>> f6051e9c
    </tr>
  </thead>
  <tbody>
    <tr>
<<<<<<< HEAD
      <th id="T_d04b2_level0_row0" class="row_heading level0 row0" >Revenue Growth (%)</th>
      <td id="T_d04b2_row0_col0" class="data row0 col0" ></td>
      <td id="T_d04b2_row0_col1" class="data row0 col1" >8.9%</td>
      <td id="T_d04b2_row0_col2" class="data row0 col2" >13.2%</td>
      <td id="T_d04b2_row0_col3" class="data row0 col3" >-0.8%</td>
      <td id="T_d04b2_row0_col4" class="data row0 col4" >0.0%</td>
      <td id="T_d04b2_row0_col5" class="data row0 col5" >2.9%</td>
      <td id="T_d04b2_row0_col6" class="data row0 col6" >4.8%</td>
    </tr>
    <tr>
      <th id="T_d04b2_level0_row1" class="row_heading level0 row1" >Revenue Analysts (#)</th>
      <td id="T_d04b2_row1_col0" class="data row1 col0" >0</td>
      <td id="T_d04b2_row1_col1" class="data row1 col1" >0</td>
      <td id="T_d04b2_row1_col2" class="data row1 col2" >0</td>
      <td id="T_d04b2_row1_col3" class="data row1 col3" >0</td>
      <td id="T_d04b2_row1_col4" class="data row1 col4" >2</td>
      <td id="T_d04b2_row1_col5" class="data row1 col5" >2</td>
      <td id="T_d04b2_row1_col6" class="data row1 col6" ></td>
    </tr>
    <tr>
      <th id="T_d04b2_level0_row2" class="row_heading level0 row2" >EPS Growth (%)</th>
      <td id="T_d04b2_row2_col0" class="data row2 col0" ></td>
      <td id="T_d04b2_row2_col1" class="data row2 col1" >47.8%</td>
      <td id="T_d04b2_row2_col2" class="data row2 col2" >6.3%</td>
      <td id="T_d04b2_row2_col3" class="data row2 col3" >-120.0%</td>
      <td id="T_d04b2_row2_col4" class="data row2 col4" >-240.0%</td>
      <td id="T_d04b2_row2_col5" class="data row2 col5" >48.4%</td>
      <td id="T_d04b2_row2_col6" class="data row2 col6" >-51.5%</td>
    </tr>
    <tr>
      <th id="T_d04b2_level0_row3" class="row_heading level0 row3" >EPS Analysts (#)</th>
      <td id="T_d04b2_row3_col0" class="data row3 col0" >0</td>
      <td id="T_d04b2_row3_col1" class="data row3 col1" >0</td>
      <td id="T_d04b2_row3_col2" class="data row3 col2" >0</td>
      <td id="T_d04b2_row3_col3" class="data row3 col3" >0</td>
      <td id="T_d04b2_row3_col4" class="data row3 col4" >4</td>
      <td id="T_d04b2_row3_col5" class="data row3 col5" >4</td>
      <td id="T_d04b2_row3_col6" class="data row3 col6" ></td>
=======
      <th id="T_df3f9_level0_row0" class="row_heading level0 row0" >Revenue Growth (%)</th>
      <td id="T_df3f9_row0_col0" class="data row0 col0" ></td>
      <td id="T_df3f9_row0_col1" class="data row0 col1" >8.9%</td>
      <td id="T_df3f9_row0_col2" class="data row0 col2" >13.2%</td>
      <td id="T_df3f9_row0_col3" class="data row0 col3" >-0.8%</td>
      <td id="T_df3f9_row0_col4" class="data row0 col4" >0.0%</td>
      <td id="T_df3f9_row0_col5" class="data row0 col5" >2.9%</td>
      <td id="T_df3f9_row0_col6" class="data row0 col6" >4.8%</td>
    </tr>
    <tr>
      <th id="T_df3f9_level0_row1" class="row_heading level0 row1" >Revenue Analysts (#)</th>
      <td id="T_df3f9_row1_col0" class="data row1 col0" >0</td>
      <td id="T_df3f9_row1_col1" class="data row1 col1" >0</td>
      <td id="T_df3f9_row1_col2" class="data row1 col2" >0</td>
      <td id="T_df3f9_row1_col3" class="data row1 col3" >0</td>
      <td id="T_df3f9_row1_col4" class="data row1 col4" >2</td>
      <td id="T_df3f9_row1_col5" class="data row1 col5" >2</td>
      <td id="T_df3f9_row1_col6" class="data row1 col6" ></td>
    </tr>
    <tr>
      <th id="T_df3f9_level0_row2" class="row_heading level0 row2" >EPS Growth (%)</th>
      <td id="T_df3f9_row2_col0" class="data row2 col0" ></td>
      <td id="T_df3f9_row2_col1" class="data row2 col1" >47.8%</td>
      <td id="T_df3f9_row2_col2" class="data row2 col2" >6.3%</td>
      <td id="T_df3f9_row2_col3" class="data row2 col3" >-120.0%</td>
      <td id="T_df3f9_row2_col4" class="data row2 col4" >-239.9%</td>
      <td id="T_df3f9_row2_col5" class="data row2 col5" >48.4%</td>
      <td id="T_df3f9_row2_col6" class="data row2 col6" >-51.5%</td>
    </tr>
    <tr>
      <th id="T_df3f9_level0_row3" class="row_heading level0 row3" >EPS Analysts (#)</th>
      <td id="T_df3f9_row3_col0" class="data row3 col0" >0</td>
      <td id="T_df3f9_row3_col1" class="data row3 col1" >0</td>
      <td id="T_df3f9_row3_col2" class="data row3 col2" >0</td>
      <td id="T_df3f9_row3_col3" class="data row3 col3" >0</td>
      <td id="T_df3f9_row3_col4" class="data row3 col4" >4</td>
      <td id="T_df3f9_row3_col5" class="data row3 col5" >4</td>
      <td id="T_df3f9_row3_col6" class="data row3 col6" ></td>
>>>>>>> f6051e9c
    </tr>
  </tbody>
</table>

    </body>
    </html>
    
            </div>
        </div>

        <!-- New Carousel for YoY Growth Charts -->
        <div><br><br><h1>TSN - Y/Y % Change</h1></div>
        <div class="carousel-container">
            <div class="carousel-item">
                <img src="../charts/TSN_revenue_yoy_change.png" alt="Revenue Year-over-Year Change Chart">
            </div>
            <div class="carousel-item">
                <img src="../charts/TSN_eps_yoy_change.png" alt="EPS Year-over-Year Change Chart">
            </div>
        </div>
        <div class="balance-sheet-container">
            <div class="balance-sheet-table">
                <style type="text/css">
<<<<<<< HEAD
#T_7b2ae_row5_col1 {
  color: green;
}
</style>
<table id="T_7b2ae">
  <thead>
    <tr>
      <th class="blank level0" >&nbsp;</th>
      <th id="T_7b2ae_level0_col0" class="col_heading level0 col0" >Metric</th>
      <th id="T_7b2ae_level0_col1" class="col_heading level0 col1" >Value</th>
=======
#T_b1c08_row5_col1 {
  color: green;
}
</style>
<table id="T_b1c08">
  <thead>
    <tr>
      <th class="blank level0" >&nbsp;</th>
      <th id="T_b1c08_level0_col0" class="col_heading level0 col0" >Metric</th>
      <th id="T_b1c08_level0_col1" class="col_heading level0 col1" >Value</th>
>>>>>>> f6051e9c
    </tr>
  </thead>
  <tbody>
    <tr>
<<<<<<< HEAD
      <th id="T_7b2ae_level0_row0" class="row_heading level0 row0" >0</th>
      <td id="T_7b2ae_row0_col0" class="data row0 col0" >Total Assets</td>
      <td id="T_7b2ae_row0_col1" class="data row0 col1" >$37,465M</td>
    </tr>
    <tr>
      <th id="T_7b2ae_level0_row1" class="row_heading level0 row1" >1</th>
      <td id="T_7b2ae_row1_col0" class="data row1 col0" >Cash</td>
      <td id="T_7b2ae_row1_col1" class="data row1 col1" >$2,182M</td>
    </tr>
    <tr>
      <th id="T_7b2ae_level0_row2" class="row_heading level0 row2" >2</th>
      <td id="T_7b2ae_row2_col0" class="data row2 col0" >Total Liabilities</td>
      <td id="T_7b2ae_row2_col1" class="data row2 col1" >$19,242M</td>
    </tr>
    <tr>
      <th id="T_7b2ae_level0_row3" class="row_heading level0 row3" >3</th>
      <td id="T_7b2ae_row3_col0" class="data row3 col0" >Total Debt</td>
      <td id="T_7b2ae_row3_col1" class="data row3 col1" >$10,960M</td>
    </tr>
    <tr>
      <th id="T_7b2ae_level0_row4" class="row_heading level0 row4" >4</th>
      <td id="T_7b2ae_row4_col0" class="data row4 col0" >Total Equity</td>
      <td id="T_7b2ae_row4_col1" class="data row4 col1" >$18,089M</td>
    </tr>
    <tr>
      <th id="T_7b2ae_level0_row5" class="row_heading level0 row5" >5</th>
      <td id="T_7b2ae_row5_col0" class="data row5 col0" >Debt to Equity Ratio</td>
      <td id="T_7b2ae_row5_col1" class="data row5 col1" >0.61</td>
=======
      <th id="T_b1c08_level0_row0" class="row_heading level0 row0" >0</th>
      <td id="T_b1c08_row0_col0" class="data row0 col0" >Total Assets</td>
      <td id="T_b1c08_row0_col1" class="data row0 col1" >$37,465M</td>
    </tr>
    <tr>
      <th id="T_b1c08_level0_row1" class="row_heading level0 row1" >1</th>
      <td id="T_b1c08_row1_col0" class="data row1 col0" >Cash</td>
      <td id="T_b1c08_row1_col1" class="data row1 col1" >$2,182M</td>
    </tr>
    <tr>
      <th id="T_b1c08_level0_row2" class="row_heading level0 row2" >2</th>
      <td id="T_b1c08_row2_col0" class="data row2 col0" >Total Liabilities</td>
      <td id="T_b1c08_row2_col1" class="data row2 col1" >$19,242M</td>
    </tr>
    <tr>
      <th id="T_b1c08_level0_row3" class="row_heading level0 row3" >3</th>
      <td id="T_b1c08_row3_col0" class="data row3 col0" >Total Debt</td>
      <td id="T_b1c08_row3_col1" class="data row3 col1" >$10,960M</td>
    </tr>
    <tr>
      <th id="T_b1c08_level0_row4" class="row_heading level0 row4" >4</th>
      <td id="T_b1c08_row4_col0" class="data row4 col0" >Total Equity</td>
      <td id="T_b1c08_row4_col1" class="data row4 col1" >$18,089M</td>
    </tr>
    <tr>
      <th id="T_b1c08_level0_row5" class="row_heading level0 row5" >5</th>
      <td id="T_b1c08_row5_col0" class="data row5 col0" >Debt to Equity Ratio</td>
      <td id="T_b1c08_row5_col1" class="data row5 col1" >0.61</td>
>>>>>>> f6051e9c
    </tr>
  </tbody>
</table>

            </div>
            <div class="balance-sheet-chart">
                <img src="../charts/TSN_balance_sheet_chart.png" alt="TSN Balance Sheet Chart">
            </div>
        </div>
        <hr>
        
        <div><br><br><h1>TSN - Valuation Chart</h1></div>
        <div><br>
            <img src="../charts/TSN_valuation_chart.png" alt="Valuation Chart">
            <br><br>
            <div class="valuation-tables">
                <table border="1" class="dataframe table table-striped">
  <thead>
    <tr style="text-align: left;">
      <th>Share Price</th>
      <th>Treasury Yield</th>
      <th>Estimates</th>
      <th>Fair Value (P/E)</th>
      <th>Fair Value (P/S)</th>
      <th>Current P/S</th>
    </tr>
  </thead>
  <tbody>
    <tr>
<<<<<<< HEAD
      <td>$56.74</td>
=======
      <td>$56.72</td>
>>>>>>> f6051e9c
      <td>4.5%</td>
      <td>Nicks&nbsp;Growth:&nbsp;3%<br>Nick's&nbsp;Expected&nbsp;Margin:&nbsp;5%<br>FINVIZ&nbsp;Growth:&nbsp;54%</td>
      <td>Nicks:&nbsp;9<br>Finviz:&nbsp;555</td>
      <td>Nick's: 0.431</td>
      <td>0.4</td>
    </tr>
  </tbody>
</table>
                <table border="1" class="dataframe table table-striped">
  <thead>
    <tr style="text-align: left;">
      <th>Basis</th>
      <th>Year</th>
      <th>Nicks Valuation</th>
      <th>Nicks vs Share Price</th>
      <th>Finviz Valuation</th>
      <th>Finviz vs Share Price</th>
    </tr>
  </thead>
  <tbody>
    <tr>
      <td>$148.53 RevPS</td>
      <td>TTM</td>
      <td>$63.98</td>
      <td><span style="color: green">12.8%</span></td>
      <td>$4,119.65</td>
<<<<<<< HEAD
      <td><span style="color: green">7160.6%</span></td>
=======
      <td><span style="color: green">7163.1%</span></td>
>>>>>>> f6051e9c
    </tr>
    <tr>
      <td>$2.56 EPS</td>
      <td>2024</td>
      <td>$22.05</td>
      <td><span style="color: red">-61.1%</span></td>
      <td>$1,420.13</td>
<<<<<<< HEAD
      <td><span style="color: green">2402.9%</span></td>
=======
      <td><span style="color: green">2403.8%</span></td>
>>>>>>> f6051e9c
    </tr>
    <tr>
      <td>$3.80 EPS</td>
      <td>2025</td>
      <td>$32.74</td>
      <td><span style="color: red">-42.3%</span></td>
      <td>$2,108.00</td>
<<<<<<< HEAD
      <td><span style="color: green">3615.2%</span></td>
=======
      <td><span style="color: green">3616.5%</span></td>
>>>>>>> f6051e9c
    </tr>
  </tbody>
</table>
            </div>
            <br><br><br><hr>
        </div>
        

        <footer>
            <a href="../index.html" class="home-button">Back to Home</a>
            <br><br><br><br><br>
        </footer>
    </body>
    </html>
    <|MERGE_RESOLUTION|>--- conflicted
+++ resolved
@@ -30,11 +30,7 @@
         }
     </style>
     <table>
-<<<<<<< HEAD
-    <tr><th>Close Price</th><th>Market Cap</th><th>P/E Ratio</th><th>Forward P/E Ratio</th><th>Implied Growth*</th><th>Implied Forward Growth*</th><th>P/B Ratio</th></tr><tr><td>$56.74</td><td>$20.20B</td><td>-</td><td>15.4</td><td>N/A</td><td>8.9%</td><td>1.1</td></tr></table></p>
-=======
     <tr><th>Close Price</th><th>Market Cap</th><th>P/E Ratio</th><th>Forward P/E Ratio</th><th>Implied Growth*</th><th>Implied Forward Growth*</th><th>P/B Ratio</th></tr><tr><td>$56.72</td><td>$20.19B</td><td>-</td><td>15.4</td><td>N/A</td><td>8.9%</td><td>1.1</td></tr></table></p>
->>>>>>> f6051e9c
         </section>
 
         <!-- Section for financial charts and tables -->
@@ -42,26 +38,6 @@
             <img src="../charts/TSN_revenue_net_income_chart.png" alt="Revenue and Net Income Chart">
             <img src="../charts/TSN_eps_chart.png" alt="EPS Chart">
             <style type="text/css">
-<<<<<<< HEAD
-#T_3bca7_row1_col4, #T_3bca7_row1_col5, #T_3bca7_row1_col6, #T_3bca7_row2_col4, #T_3bca7_row2_col5, #T_3bca7_row2_col6, #T_3bca7_row5_col4 {
-  color: green;
-}
-#T_3bca7_row3_col4, #T_3bca7_row3_col5, #T_3bca7_row3_col6, #T_3bca7_row4_col4, #T_3bca7_row4_col5, #T_3bca7_row4_col6, #T_3bca7_row5_col5, #T_3bca7_row5_col6 {
-  color: red;
-}
-</style>
-<table id="T_3bca7">
-  <thead>
-    <tr>
-      <th class="blank level0" >&nbsp;</th>
-      <th id="T_3bca7_level0_col0" class="col_heading level0 col0" >Date</th>
-      <th id="T_3bca7_level0_col1" class="col_heading level0 col1" >Revenue</th>
-      <th id="T_3bca7_level0_col2" class="col_heading level0 col2" >Net Income</th>
-      <th id="T_3bca7_level0_col3" class="col_heading level0 col3" >EPS</th>
-      <th id="T_3bca7_level0_col4" class="col_heading level0 col4" >Revenue Change</th>
-      <th id="T_3bca7_level0_col5" class="col_heading level0 col5" >Net Income Change</th>
-      <th id="T_3bca7_level0_col6" class="col_heading level0 col6" >EPS Change</th>
-=======
 #T_3a553_row1_col4, #T_3a553_row1_col5, #T_3a553_row1_col6, #T_3a553_row2_col4, #T_3a553_row2_col5, #T_3a553_row2_col6, #T_3a553_row5_col4 {
   color: green;
 }
@@ -80,71 +56,10 @@
       <th id="T_3a553_level0_col4" class="col_heading level0 col4" >Revenue Change</th>
       <th id="T_3a553_level0_col5" class="col_heading level0 col5" >Net Income Change</th>
       <th id="T_3a553_level0_col6" class="col_heading level0 col6" >EPS Change</th>
->>>>>>> f6051e9c
-    </tr>
-  </thead>
-  <tbody>
-    <tr>
-<<<<<<< HEAD
-      <th id="T_3bca7_level0_row0" class="row_heading level0 row0" >0</th>
-      <td id="T_3bca7_row0_col0" class="data row0 col0" >2020-09-30</td>
-      <td id="T_3bca7_row0_col1" class="data row0 col1" >$43.2B</td>
-      <td id="T_3bca7_row0_col2" class="data row0 col2" >$2.1B</td>
-      <td id="T_3bca7_row0_col3" class="data row0 col3" >$5.79</td>
-      <td id="T_3bca7_row0_col4" class="data row0 col4" >N/A</td>
-      <td id="T_3bca7_row0_col5" class="data row0 col5" >N/A</td>
-      <td id="T_3bca7_row0_col6" class="data row0 col6" >N/A</td>
-    </tr>
-    <tr>
-      <th id="T_3bca7_level0_row1" class="row_heading level0 row1" >1</th>
-      <td id="T_3bca7_row1_col0" class="data row1 col0" >2021-09-30</td>
-      <td id="T_3bca7_row1_col1" class="data row1 col1" >$47.0B</td>
-      <td id="T_3bca7_row1_col2" class="data row1 col2" >$3.0B</td>
-      <td id="T_3bca7_row1_col3" class="data row1 col3" >$8.57</td>
-      <td id="T_3bca7_row1_col4" class="data row1 col4" >8.9%</td>
-      <td id="T_3bca7_row1_col5" class="data row1 col5" >47.8%</td>
-      <td id="T_3bca7_row1_col6" class="data row1 col6" >48.0%</td>
-    </tr>
-    <tr>
-      <th id="T_3bca7_level0_row2" class="row_heading level0 row2" >2</th>
-      <td id="T_3bca7_row2_col0" class="data row2 col0" >2022-09-30</td>
-      <td id="T_3bca7_row2_col1" class="data row2 col1" >$53.3B</td>
-      <td id="T_3bca7_row2_col2" class="data row2 col2" >$3.2B</td>
-      <td id="T_3bca7_row2_col3" class="data row2 col3" >$9.18</td>
-      <td id="T_3bca7_row2_col4" class="data row2 col4" >13.2%</td>
-      <td id="T_3bca7_row2_col5" class="data row2 col5" >6.3%</td>
-      <td id="T_3bca7_row2_col6" class="data row2 col6" >7.1%</td>
-    </tr>
-    <tr>
-      <th id="T_3bca7_level0_row3" class="row_heading level0 row3" >3</th>
-      <td id="T_3bca7_row3_col0" class="data row3 col0" >2023-09-30</td>
-      <td id="T_3bca7_row3_col1" class="data row3 col1" >$52.9B</td>
-      <td id="T_3bca7_row3_col2" class="data row3 col2" >$-648.0M</td>
-      <td id="T_3bca7_row3_col3" class="data row3 col3" >$-1.87</td>
-      <td id="T_3bca7_row3_col4" class="data row3 col4" >-0.8%</td>
-      <td id="T_3bca7_row3_col5" class="data row3 col5" >-120.0%</td>
-      <td id="T_3bca7_row3_col6" class="data row3 col6" >-120.4%</td>
-    </tr>
-    <tr>
-      <th id="T_3bca7_level0_row4" class="row_heading level0 row4" >4</th>
-      <td id="T_3bca7_row4_col0" class="data row4 col0" >TTM 2024-03-31</td>
-      <td id="T_3bca7_row4_col1" class="data row4 col1" >$52.9B</td>
-      <td id="T_3bca7_row4_col2" class="data row4 col2" >$-615.0M</td>
-      <td id="T_3bca7_row4_col3" class="data row4 col3" >$-1.77</td>
-      <td id="T_3bca7_row4_col4" class="data row4 col4" >-0.0%</td>
-      <td id="T_3bca7_row4_col5" class="data row4 col5" >-5.1%</td>
-      <td id="T_3bca7_row4_col6" class="data row4 col6" >-5.3%</td>
-    </tr>
-    <tr>
-      <th id="T_3bca7_level0_row5" class="row_heading level0 row5" >5</th>
-      <td id="T_3bca7_row5_col0" class="data row5 col0" >Average</td>
-      <td id="T_3bca7_row5_col1" class="data row5 col1" ></td>
-      <td id="T_3bca7_row5_col2" class="data row5 col2" ></td>
-      <td id="T_3bca7_row5_col3" class="data row5 col3" ></td>
-      <td id="T_3bca7_row5_col4" class="data row5 col4" >5.3%</td>
-      <td id="T_3bca7_row5_col5" class="data row5 col5" >-17.8%</td>
-      <td id="T_3bca7_row5_col6" class="data row5 col6" >-17.7%</td>
-=======
+    </tr>
+  </thead>
+  <tbody>
+    <tr>
       <th id="T_3a553_level0_row0" class="row_heading level0 row0" >0</th>
       <td id="T_3a553_row0_col0" class="data row0 col0" >2020-09-30</td>
       <td id="T_3a553_row0_col1" class="data row0 col1" >$43.2B</td>
@@ -203,7 +118,6 @@
       <td id="T_3a553_row5_col4" class="data row5 col4" >5.3%</td>
       <td id="T_3a553_row5_col5" class="data row5 col5" >-17.8%</td>
       <td id="T_3a553_row5_col6" class="data row5 col6" >-17.7%</td>
->>>>>>> f6051e9c
     </tr>
   </tbody>
 </table>
@@ -245,38 +159,6 @@
     <body>
         <h2 style="text-align:center;">TSN Year-over-Year Growth</h2>
         <style type="text/css">
-<<<<<<< HEAD
-#T_d04b2 td.col-1 {
-  text-align: center;
-}
-#T_d04b2 td.col-1 {
-  text-align: center;
-}
-#T_d04b2 td.col-1 {
-  text-align: center;
-}
-#T_d04b2 td.col-1 {
-  text-align: center;
-}
-#T_d04b2_row0_col1, #T_d04b2_row0_col2, #T_d04b2_row0_col5, #T_d04b2_row0_col6, #T_d04b2_row1_col4, #T_d04b2_row1_col5, #T_d04b2_row2_col1, #T_d04b2_row2_col2, #T_d04b2_row2_col5, #T_d04b2_row3_col4, #T_d04b2_row3_col5 {
-  color: green;
-}
-#T_d04b2_row0_col3, #T_d04b2_row2_col3, #T_d04b2_row2_col4, #T_d04b2_row2_col6 {
-  color: red;
-}
-</style>
-<table id="T_d04b2">
-  <thead>
-    <tr>
-      <th class="blank level0" >&nbsp;</th>
-      <th id="T_d04b2_level0_col0" class="col_heading level0 col0" >2020</th>
-      <th id="T_d04b2_level0_col1" class="col_heading level0 col1" >2021</th>
-      <th id="T_d04b2_level0_col2" class="col_heading level0 col2" >2022</th>
-      <th id="T_d04b2_level0_col3" class="col_heading level0 col3" >2023</th>
-      <th id="T_d04b2_level0_col4" class="col_heading level0 col4" >2024</th>
-      <th id="T_d04b2_level0_col5" class="col_heading level0 col5" >2025</th>
-      <th id="T_d04b2_level0_col6" class="col_heading level0 col6" >Average</th>
-=======
 #T_df3f9 td.col-1 {
   text-align: center;
 }
@@ -307,51 +189,10 @@
       <th id="T_df3f9_level0_col4" class="col_heading level0 col4" >2024</th>
       <th id="T_df3f9_level0_col5" class="col_heading level0 col5" >2025</th>
       <th id="T_df3f9_level0_col6" class="col_heading level0 col6" >Average</th>
->>>>>>> f6051e9c
-    </tr>
-  </thead>
-  <tbody>
-    <tr>
-<<<<<<< HEAD
-      <th id="T_d04b2_level0_row0" class="row_heading level0 row0" >Revenue Growth (%)</th>
-      <td id="T_d04b2_row0_col0" class="data row0 col0" ></td>
-      <td id="T_d04b2_row0_col1" class="data row0 col1" >8.9%</td>
-      <td id="T_d04b2_row0_col2" class="data row0 col2" >13.2%</td>
-      <td id="T_d04b2_row0_col3" class="data row0 col3" >-0.8%</td>
-      <td id="T_d04b2_row0_col4" class="data row0 col4" >0.0%</td>
-      <td id="T_d04b2_row0_col5" class="data row0 col5" >2.9%</td>
-      <td id="T_d04b2_row0_col6" class="data row0 col6" >4.8%</td>
-    </tr>
-    <tr>
-      <th id="T_d04b2_level0_row1" class="row_heading level0 row1" >Revenue Analysts (#)</th>
-      <td id="T_d04b2_row1_col0" class="data row1 col0" >0</td>
-      <td id="T_d04b2_row1_col1" class="data row1 col1" >0</td>
-      <td id="T_d04b2_row1_col2" class="data row1 col2" >0</td>
-      <td id="T_d04b2_row1_col3" class="data row1 col3" >0</td>
-      <td id="T_d04b2_row1_col4" class="data row1 col4" >2</td>
-      <td id="T_d04b2_row1_col5" class="data row1 col5" >2</td>
-      <td id="T_d04b2_row1_col6" class="data row1 col6" ></td>
-    </tr>
-    <tr>
-      <th id="T_d04b2_level0_row2" class="row_heading level0 row2" >EPS Growth (%)</th>
-      <td id="T_d04b2_row2_col0" class="data row2 col0" ></td>
-      <td id="T_d04b2_row2_col1" class="data row2 col1" >47.8%</td>
-      <td id="T_d04b2_row2_col2" class="data row2 col2" >6.3%</td>
-      <td id="T_d04b2_row2_col3" class="data row2 col3" >-120.0%</td>
-      <td id="T_d04b2_row2_col4" class="data row2 col4" >-240.0%</td>
-      <td id="T_d04b2_row2_col5" class="data row2 col5" >48.4%</td>
-      <td id="T_d04b2_row2_col6" class="data row2 col6" >-51.5%</td>
-    </tr>
-    <tr>
-      <th id="T_d04b2_level0_row3" class="row_heading level0 row3" >EPS Analysts (#)</th>
-      <td id="T_d04b2_row3_col0" class="data row3 col0" >0</td>
-      <td id="T_d04b2_row3_col1" class="data row3 col1" >0</td>
-      <td id="T_d04b2_row3_col2" class="data row3 col2" >0</td>
-      <td id="T_d04b2_row3_col3" class="data row3 col3" >0</td>
-      <td id="T_d04b2_row3_col4" class="data row3 col4" >4</td>
-      <td id="T_d04b2_row3_col5" class="data row3 col5" >4</td>
-      <td id="T_d04b2_row3_col6" class="data row3 col6" ></td>
-=======
+    </tr>
+  </thead>
+  <tbody>
+    <tr>
       <th id="T_df3f9_level0_row0" class="row_heading level0 row0" >Revenue Growth (%)</th>
       <td id="T_df3f9_row0_col0" class="data row0 col0" ></td>
       <td id="T_df3f9_row0_col1" class="data row0 col1" >8.9%</td>
@@ -390,7 +231,6 @@
       <td id="T_df3f9_row3_col4" class="data row3 col4" >4</td>
       <td id="T_df3f9_row3_col5" class="data row3 col5" >4</td>
       <td id="T_df3f9_row3_col6" class="data row3 col6" ></td>
->>>>>>> f6051e9c
     </tr>
   </tbody>
 </table>
@@ -414,18 +254,6 @@
         <div class="balance-sheet-container">
             <div class="balance-sheet-table">
                 <style type="text/css">
-<<<<<<< HEAD
-#T_7b2ae_row5_col1 {
-  color: green;
-}
-</style>
-<table id="T_7b2ae">
-  <thead>
-    <tr>
-      <th class="blank level0" >&nbsp;</th>
-      <th id="T_7b2ae_level0_col0" class="col_heading level0 col0" >Metric</th>
-      <th id="T_7b2ae_level0_col1" class="col_heading level0 col1" >Value</th>
-=======
 #T_b1c08_row5_col1 {
   color: green;
 }
@@ -436,41 +264,10 @@
       <th class="blank level0" >&nbsp;</th>
       <th id="T_b1c08_level0_col0" class="col_heading level0 col0" >Metric</th>
       <th id="T_b1c08_level0_col1" class="col_heading level0 col1" >Value</th>
->>>>>>> f6051e9c
-    </tr>
-  </thead>
-  <tbody>
-    <tr>
-<<<<<<< HEAD
-      <th id="T_7b2ae_level0_row0" class="row_heading level0 row0" >0</th>
-      <td id="T_7b2ae_row0_col0" class="data row0 col0" >Total Assets</td>
-      <td id="T_7b2ae_row0_col1" class="data row0 col1" >$37,465M</td>
-    </tr>
-    <tr>
-      <th id="T_7b2ae_level0_row1" class="row_heading level0 row1" >1</th>
-      <td id="T_7b2ae_row1_col0" class="data row1 col0" >Cash</td>
-      <td id="T_7b2ae_row1_col1" class="data row1 col1" >$2,182M</td>
-    </tr>
-    <tr>
-      <th id="T_7b2ae_level0_row2" class="row_heading level0 row2" >2</th>
-      <td id="T_7b2ae_row2_col0" class="data row2 col0" >Total Liabilities</td>
-      <td id="T_7b2ae_row2_col1" class="data row2 col1" >$19,242M</td>
-    </tr>
-    <tr>
-      <th id="T_7b2ae_level0_row3" class="row_heading level0 row3" >3</th>
-      <td id="T_7b2ae_row3_col0" class="data row3 col0" >Total Debt</td>
-      <td id="T_7b2ae_row3_col1" class="data row3 col1" >$10,960M</td>
-    </tr>
-    <tr>
-      <th id="T_7b2ae_level0_row4" class="row_heading level0 row4" >4</th>
-      <td id="T_7b2ae_row4_col0" class="data row4 col0" >Total Equity</td>
-      <td id="T_7b2ae_row4_col1" class="data row4 col1" >$18,089M</td>
-    </tr>
-    <tr>
-      <th id="T_7b2ae_level0_row5" class="row_heading level0 row5" >5</th>
-      <td id="T_7b2ae_row5_col0" class="data row5 col0" >Debt to Equity Ratio</td>
-      <td id="T_7b2ae_row5_col1" class="data row5 col1" >0.61</td>
-=======
+    </tr>
+  </thead>
+  <tbody>
+    <tr>
       <th id="T_b1c08_level0_row0" class="row_heading level0 row0" >0</th>
       <td id="T_b1c08_row0_col0" class="data row0 col0" >Total Assets</td>
       <td id="T_b1c08_row0_col1" class="data row0 col1" >$37,465M</td>
@@ -499,7 +296,6 @@
       <th id="T_b1c08_level0_row5" class="row_heading level0 row5" >5</th>
       <td id="T_b1c08_row5_col0" class="data row5 col0" >Debt to Equity Ratio</td>
       <td id="T_b1c08_row5_col1" class="data row5 col1" >0.61</td>
->>>>>>> f6051e9c
     </tr>
   </tbody>
 </table>
@@ -529,11 +325,7 @@
   </thead>
   <tbody>
     <tr>
-<<<<<<< HEAD
-      <td>$56.74</td>
-=======
       <td>$56.72</td>
->>>>>>> f6051e9c
       <td>4.5%</td>
       <td>Nicks&nbsp;Growth:&nbsp;3%<br>Nick's&nbsp;Expected&nbsp;Margin:&nbsp;5%<br>FINVIZ&nbsp;Growth:&nbsp;54%</td>
       <td>Nicks:&nbsp;9<br>Finviz:&nbsp;555</td>
@@ -560,11 +352,7 @@
       <td>$63.98</td>
       <td><span style="color: green">12.8%</span></td>
       <td>$4,119.65</td>
-<<<<<<< HEAD
-      <td><span style="color: green">7160.6%</span></td>
-=======
       <td><span style="color: green">7163.1%</span></td>
->>>>>>> f6051e9c
     </tr>
     <tr>
       <td>$2.56 EPS</td>
@@ -572,11 +360,7 @@
       <td>$22.05</td>
       <td><span style="color: red">-61.1%</span></td>
       <td>$1,420.13</td>
-<<<<<<< HEAD
-      <td><span style="color: green">2402.9%</span></td>
-=======
       <td><span style="color: green">2403.8%</span></td>
->>>>>>> f6051e9c
     </tr>
     <tr>
       <td>$3.80 EPS</td>
@@ -584,11 +368,7 @@
       <td>$32.74</td>
       <td><span style="color: red">-42.3%</span></td>
       <td>$2,108.00</td>
-<<<<<<< HEAD
-      <td><span style="color: green">3615.2%</span></td>
-=======
       <td><span style="color: green">3616.5%</span></td>
->>>>>>> f6051e9c
     </tr>
   </tbody>
 </table>
