
    <!DOCTYPE html>
    <html lang="en">
    <head>
        <meta charset="UTF-8">
        <title>KODK - Financial Overview</title>
        <link rel="stylesheet" href="../style.css">
    </head>
    <body>
        <header>
            <a href="../index.html" class="home-button">Home</a>
            <h1>Eastman Kodak Company - Financial Overview</h1>
            <h2>Ticker - KODK</h2>
        </header>

        <!-- Section for ticker information and summary -->
        <section>
            <p>
    <style>
        table {
            width: 80%;
            margin-left: auto;
            margin-right: auto;
            border-collapse: collapse;
            text-align: center;
            font-family: 'Arial', sans-serif; /* Using Arial as an example of a sans-serif font */
        }
        th, td {
            padding: 8px 12px;
        }
    </style>
    <table>
<<<<<<< HEAD
    <tr><th>Close Price</th><th>Market Cap</th><th>P/E Ratio</th><th>Forward P/E Ratio</th><th>Implied Growth*</th><th>Implied Forward Growth*</th><th>P/B Ratio</th></tr><tr><td>$5.40</td><td>$427.14M</td><td>8.1</td><td>-</td><td>2.3%</td><td>-</td><td>0.5</td></tr></table></p>
=======
    <tr><th>Close Price</th><th>Market Cap</th><th>P/E Ratio</th><th>Forward P/E Ratio</th><th>Implied Growth*</th><th>Implied Forward Growth*</th><th>P/B Ratio</th></tr><tr><td>$5.39</td><td>$426.35M</td><td>8.0</td><td>-</td><td>2.3%</td><td>-</td><td>0.5</td></tr></table></p>
>>>>>>> f6051e9c
        </section>

        <!-- Section for financial charts and tables -->
        <div>
            <img src="../charts/KODK_revenue_net_income_chart.png" alt="Revenue and Net Income Chart">
            <img src="../charts/KODK_eps_chart.png" alt="EPS Chart">
            <style type="text/css">
<<<<<<< HEAD
#T_d9219_row1_col4, #T_d9219_row2_col4, #T_d9219_row2_col5, #T_d9219_row3_col5, #T_d9219_row3_col6, #T_d9219_row5_col4, #T_d9219_row5_col5, #T_d9219_row5_col6 {
  color: green;
}
#T_d9219_row1_col5, #T_d9219_row1_col6, #T_d9219_row2_col6, #T_d9219_row3_col4, #T_d9219_row4_col4, #T_d9219_row4_col5, #T_d9219_row4_col6 {
  color: red;
}
</style>
<table id="T_d9219">
  <thead>
    <tr>
      <th class="blank level0" >&nbsp;</th>
      <th id="T_d9219_level0_col0" class="col_heading level0 col0" >Date</th>
      <th id="T_d9219_level0_col1" class="col_heading level0 col1" >Revenue</th>
      <th id="T_d9219_level0_col2" class="col_heading level0 col2" >Net Income</th>
      <th id="T_d9219_level0_col3" class="col_heading level0 col3" >EPS</th>
      <th id="T_d9219_level0_col4" class="col_heading level0 col4" >Revenue Change</th>
      <th id="T_d9219_level0_col5" class="col_heading level0 col5" >Net Income Change</th>
      <th id="T_d9219_level0_col6" class="col_heading level0 col6" >EPS Change</th>
=======
#T_4288e_row1_col4, #T_4288e_row2_col4, #T_4288e_row2_col5, #T_4288e_row3_col5, #T_4288e_row3_col6, #T_4288e_row5_col4, #T_4288e_row5_col5, #T_4288e_row5_col6 {
  color: green;
}
#T_4288e_row1_col5, #T_4288e_row1_col6, #T_4288e_row2_col6, #T_4288e_row3_col4, #T_4288e_row4_col4, #T_4288e_row4_col5, #T_4288e_row4_col6 {
  color: red;
}
</style>
<table id="T_4288e">
  <thead>
    <tr>
      <th class="blank level0" >&nbsp;</th>
      <th id="T_4288e_level0_col0" class="col_heading level0 col0" >Date</th>
      <th id="T_4288e_level0_col1" class="col_heading level0 col1" >Revenue</th>
      <th id="T_4288e_level0_col2" class="col_heading level0 col2" >Net Income</th>
      <th id="T_4288e_level0_col3" class="col_heading level0 col3" >EPS</th>
      <th id="T_4288e_level0_col4" class="col_heading level0 col4" >Revenue Change</th>
      <th id="T_4288e_level0_col5" class="col_heading level0 col5" >Net Income Change</th>
      <th id="T_4288e_level0_col6" class="col_heading level0 col6" >EPS Change</th>
>>>>>>> f6051e9c
    </tr>
  </thead>
  <tbody>
    <tr>
<<<<<<< HEAD
      <th id="T_d9219_level0_row0" class="row_heading level0 row0" >0</th>
      <td id="T_d9219_row0_col0" class="data row0 col0" >2020-12-31</td>
      <td id="T_d9219_row0_col1" class="data row0 col1" >$1.0B</td>
      <td id="T_d9219_row0_col2" class="data row0 col2" >$-541.0M</td>
      <td id="T_d9219_row0_col3" class="data row0 col3" >$-9.77</td>
      <td id="T_d9219_row0_col4" class="data row0 col4" >N/A</td>
      <td id="T_d9219_row0_col5" class="data row0 col5" >N/A</td>
      <td id="T_d9219_row0_col6" class="data row0 col6" >N/A</td>
    </tr>
    <tr>
      <th id="T_d9219_level0_row1" class="row_heading level0 row1" >1</th>
      <td id="T_d9219_row1_col0" class="data row1 col0" >2021-12-31</td>
      <td id="T_d9219_row1_col1" class="data row1 col1" >$1.1B</td>
      <td id="T_d9219_row1_col2" class="data row1 col2" >$24.0M</td>
      <td id="T_d9219_row1_col3" class="data row1 col3" >$0.28</td>
      <td id="T_d9219_row1_col4" class="data row1 col4" >11.8%</td>
      <td id="T_d9219_row1_col5" class="data row1 col5" >-104.4%</td>
      <td id="T_d9219_row1_col6" class="data row1 col6" >-102.9%</td>
    </tr>
    <tr>
      <th id="T_d9219_level0_row2" class="row_heading level0 row2" >2</th>
      <td id="T_d9219_row2_col0" class="data row2 col0" >2022-12-31</td>
      <td id="T_d9219_row2_col1" class="data row2 col1" >$1.2B</td>
      <td id="T_d9219_row2_col2" class="data row2 col2" >$26.0M</td>
      <td id="T_d9219_row2_col3" class="data row2 col3" >$0.16</td>
      <td id="T_d9219_row2_col4" class="data row2 col4" >4.8%</td>
      <td id="T_d9219_row2_col5" class="data row2 col5" >8.3%</td>
      <td id="T_d9219_row2_col6" class="data row2 col6" >-42.9%</td>
    </tr>
    <tr>
      <th id="T_d9219_level0_row3" class="row_heading level0 row3" >3</th>
      <td id="T_d9219_row3_col0" class="data row3 col0" >2023-12-31</td>
      <td id="T_d9219_row3_col1" class="data row3 col1" >$1.1B</td>
      <td id="T_d9219_row3_col2" class="data row3 col2" >$75.0M</td>
      <td id="T_d9219_row3_col3" class="data row3 col3" >$0.71</td>
      <td id="T_d9219_row3_col4" class="data row3 col4" >-7.3%</td>
      <td id="T_d9219_row3_col5" class="data row3 col5" >188.5%</td>
      <td id="T_d9219_row3_col6" class="data row3 col6" >343.8%</td>
    </tr>
    <tr>
      <th id="T_d9219_level0_row4" class="row_heading level0 row4" >4</th>
      <td id="T_d9219_row4_col0" class="data row4 col0" >TTM 2024-03-31</td>
      <td id="T_d9219_row4_col1" class="data row4 col1" >$1.1B</td>
      <td id="T_d9219_row4_col2" class="data row4 col2" >$74.0M</td>
      <td id="T_d9219_row4_col3" class="data row4 col3" >$0.67</td>
      <td id="T_d9219_row4_col4" class="data row4 col4" >-2.6%</td>
      <td id="T_d9219_row4_col5" class="data row4 col5" >-1.3%</td>
      <td id="T_d9219_row4_col6" class="data row4 col6" >-5.6%</td>
    </tr>
    <tr>
      <th id="T_d9219_level0_row5" class="row_heading level0 row5" >5</th>
      <td id="T_d9219_row5_col0" class="data row5 col0" >Average</td>
      <td id="T_d9219_row5_col1" class="data row5 col1" ></td>
      <td id="T_d9219_row5_col2" class="data row5 col2" ></td>
      <td id="T_d9219_row5_col3" class="data row5 col3" ></td>
      <td id="T_d9219_row5_col4" class="data row5 col4" >1.7%</td>
      <td id="T_d9219_row5_col5" class="data row5 col5" >22.8%</td>
      <td id="T_d9219_row5_col6" class="data row5 col6" >48.1%</td>
=======
      <th id="T_4288e_level0_row0" class="row_heading level0 row0" >0</th>
      <td id="T_4288e_row0_col0" class="data row0 col0" >2020-12-31</td>
      <td id="T_4288e_row0_col1" class="data row0 col1" >$1.0B</td>
      <td id="T_4288e_row0_col2" class="data row0 col2" >$-541.0M</td>
      <td id="T_4288e_row0_col3" class="data row0 col3" >$-9.77</td>
      <td id="T_4288e_row0_col4" class="data row0 col4" >N/A</td>
      <td id="T_4288e_row0_col5" class="data row0 col5" >N/A</td>
      <td id="T_4288e_row0_col6" class="data row0 col6" >N/A</td>
    </tr>
    <tr>
      <th id="T_4288e_level0_row1" class="row_heading level0 row1" >1</th>
      <td id="T_4288e_row1_col0" class="data row1 col0" >2021-12-31</td>
      <td id="T_4288e_row1_col1" class="data row1 col1" >$1.1B</td>
      <td id="T_4288e_row1_col2" class="data row1 col2" >$24.0M</td>
      <td id="T_4288e_row1_col3" class="data row1 col3" >$0.28</td>
      <td id="T_4288e_row1_col4" class="data row1 col4" >11.8%</td>
      <td id="T_4288e_row1_col5" class="data row1 col5" >-104.4%</td>
      <td id="T_4288e_row1_col6" class="data row1 col6" >-102.9%</td>
    </tr>
    <tr>
      <th id="T_4288e_level0_row2" class="row_heading level0 row2" >2</th>
      <td id="T_4288e_row2_col0" class="data row2 col0" >2022-12-31</td>
      <td id="T_4288e_row2_col1" class="data row2 col1" >$1.2B</td>
      <td id="T_4288e_row2_col2" class="data row2 col2" >$26.0M</td>
      <td id="T_4288e_row2_col3" class="data row2 col3" >$0.16</td>
      <td id="T_4288e_row2_col4" class="data row2 col4" >4.8%</td>
      <td id="T_4288e_row2_col5" class="data row2 col5" >8.3%</td>
      <td id="T_4288e_row2_col6" class="data row2 col6" >-42.9%</td>
    </tr>
    <tr>
      <th id="T_4288e_level0_row3" class="row_heading level0 row3" >3</th>
      <td id="T_4288e_row3_col0" class="data row3 col0" >2023-12-31</td>
      <td id="T_4288e_row3_col1" class="data row3 col1" >$1.1B</td>
      <td id="T_4288e_row3_col2" class="data row3 col2" >$75.0M</td>
      <td id="T_4288e_row3_col3" class="data row3 col3" >$0.71</td>
      <td id="T_4288e_row3_col4" class="data row3 col4" >-7.3%</td>
      <td id="T_4288e_row3_col5" class="data row3 col5" >188.5%</td>
      <td id="T_4288e_row3_col6" class="data row3 col6" >343.8%</td>
    </tr>
    <tr>
      <th id="T_4288e_level0_row4" class="row_heading level0 row4" >4</th>
      <td id="T_4288e_row4_col0" class="data row4 col0" >TTM 2024-03-31</td>
      <td id="T_4288e_row4_col1" class="data row4 col1" >$1.1B</td>
      <td id="T_4288e_row4_col2" class="data row4 col2" >$74.0M</td>
      <td id="T_4288e_row4_col3" class="data row4 col3" >$0.67</td>
      <td id="T_4288e_row4_col4" class="data row4 col4" >-2.6%</td>
      <td id="T_4288e_row4_col5" class="data row4 col5" >-1.3%</td>
      <td id="T_4288e_row4_col6" class="data row4 col6" >-5.6%</td>
    </tr>
    <tr>
      <th id="T_4288e_level0_row5" class="row_heading level0 row5" >5</th>
      <td id="T_4288e_row5_col0" class="data row5 col0" >Average</td>
      <td id="T_4288e_row5_col1" class="data row5 col1" ></td>
      <td id="T_4288e_row5_col2" class="data row5 col2" ></td>
      <td id="T_4288e_row5_col3" class="data row5 col3" ></td>
      <td id="T_4288e_row5_col4" class="data row5 col4" >1.7%</td>
      <td id="T_4288e_row5_col5" class="data row5 col5" >22.8%</td>
      <td id="T_4288e_row5_col6" class="data row5 col6" >48.1%</td>
>>>>>>> f6051e9c
    </tr>
  </tbody>
</table>

        </div>
        <div><br><br><hr><br><h1>KODK - Forecast Data</h1></div>
        <div class="carousel-container">
            <div class="carousel-item">
                <img src="../charts/KODK_Revenue_Net_Income_Forecast.png" alt="Revenue and Net Income Forecast Chart">
            </div>
            <div class="carousel-item">
                <img src="../charts/KODK_EPS_Forecast.png" alt="EPS Forecast Chart">
            </div>
            <div class="carousel-item">
                No Year-Over-Year Growth data available
            </div>
        </div>

        <!-- New Carousel for YoY Growth Charts -->
        <div><br><br><h1>KODK - Y/Y % Change</h1></div>
        <div class="carousel-container">
            <div class="carousel-item">
                <img src="../charts/KODK_revenue_yoy_change.png" alt="Revenue Year-over-Year Change Chart">
            </div>
            <div class="carousel-item">
                <img src="../charts/KODK_eps_yoy_change.png" alt="EPS Year-over-Year Change Chart">
            </div>
        </div>
        <div class="balance-sheet-container">
            <div class="balance-sheet-table">
                <style type="text/css">
<<<<<<< HEAD
#T_8280f_row5_col1 {
  color: green;
}
</style>
<table id="T_8280f">
  <thead>
    <tr>
      <th class="blank level0" >&nbsp;</th>
      <th id="T_8280f_level0_col0" class="col_heading level0 col0" >Metric</th>
      <th id="T_8280f_level0_col1" class="col_heading level0 col1" >Value</th>
=======
#T_0030a_row5_col1 {
  color: green;
}
</style>
<table id="T_0030a">
  <thead>
    <tr>
      <th class="blank level0" >&nbsp;</th>
      <th id="T_0030a_level0_col0" class="col_heading level0 col0" >Metric</th>
      <th id="T_0030a_level0_col1" class="col_heading level0 col1" >Value</th>
>>>>>>> f6051e9c
    </tr>
  </thead>
  <tbody>
    <tr>
<<<<<<< HEAD
      <th id="T_8280f_level0_row0" class="row_heading level0 row0" >0</th>
      <td id="T_8280f_row0_col0" class="data row0 col0" >Total Assets</td>
      <td id="T_8280f_row0_col1" class="data row0 col1" >$2,347M</td>
    </tr>
    <tr>
      <th id="T_8280f_level0_row1" class="row_heading level0 row1" >1</th>
      <td id="T_8280f_row1_col0" class="data row1 col0" >Cash</td>
      <td id="T_8280f_row1_col1" class="data row1 col1" >$262M</td>
    </tr>
    <tr>
      <th id="T_8280f_level0_row2" class="row_heading level0 row2" >2</th>
      <td id="T_8280f_row2_col0" class="data row2 col0" >Total Liabilities</td>
      <td id="T_8280f_row2_col1" class="data row2 col1" >$1,396M</td>
    </tr>
    <tr>
      <th id="T_8280f_level0_row3" class="row_heading level0 row3" >3</th>
      <td id="T_8280f_row3_col0" class="data row3 col0" >Total Debt</td>
      <td id="T_8280f_row3_col1" class="data row3 col1" >$485M</td>
    </tr>
    <tr>
      <th id="T_8280f_level0_row4" class="row_heading level0 row4" >4</th>
      <td id="T_8280f_row4_col0" class="data row4 col0" >Total Equity</td>
      <td id="T_8280f_row4_col1" class="data row4 col1" >$951M</td>
    </tr>
    <tr>
      <th id="T_8280f_level0_row5" class="row_heading level0 row5" >5</th>
      <td id="T_8280f_row5_col0" class="data row5 col0" >Debt to Equity Ratio</td>
      <td id="T_8280f_row5_col1" class="data row5 col1" >0.51</td>
=======
      <th id="T_0030a_level0_row0" class="row_heading level0 row0" >0</th>
      <td id="T_0030a_row0_col0" class="data row0 col0" >Total Assets</td>
      <td id="T_0030a_row0_col1" class="data row0 col1" >$2,347M</td>
    </tr>
    <tr>
      <th id="T_0030a_level0_row1" class="row_heading level0 row1" >1</th>
      <td id="T_0030a_row1_col0" class="data row1 col0" >Cash</td>
      <td id="T_0030a_row1_col1" class="data row1 col1" >$262M</td>
    </tr>
    <tr>
      <th id="T_0030a_level0_row2" class="row_heading level0 row2" >2</th>
      <td id="T_0030a_row2_col0" class="data row2 col0" >Total Liabilities</td>
      <td id="T_0030a_row2_col1" class="data row2 col1" >$1,396M</td>
    </tr>
    <tr>
      <th id="T_0030a_level0_row3" class="row_heading level0 row3" >3</th>
      <td id="T_0030a_row3_col0" class="data row3 col0" >Total Debt</td>
      <td id="T_0030a_row3_col1" class="data row3 col1" >$485M</td>
    </tr>
    <tr>
      <th id="T_0030a_level0_row4" class="row_heading level0 row4" >4</th>
      <td id="T_0030a_row4_col0" class="data row4 col0" >Total Equity</td>
      <td id="T_0030a_row4_col1" class="data row4 col1" >$951M</td>
    </tr>
    <tr>
      <th id="T_0030a_level0_row5" class="row_heading level0 row5" >5</th>
      <td id="T_0030a_row5_col0" class="data row5 col0" >Debt to Equity Ratio</td>
      <td id="T_0030a_row5_col1" class="data row5 col1" >0.51</td>
>>>>>>> f6051e9c
    </tr>
  </tbody>
</table>

            </div>
            <div class="balance-sheet-chart">
                <img src="../charts/KODK_balance_sheet_chart.png" alt="KODK Balance Sheet Chart">
            </div>
        </div>
        <hr>
        

        <footer>
            <a href="../index.html" class="home-button">Back to Home</a>
            <br><br><br><br><br>
        </footer>
    </body>
    </html>
    <|MERGE_RESOLUTION|>--- conflicted
+++ resolved
@@ -30,11 +30,7 @@
         }
     </style>
     <table>
-<<<<<<< HEAD
-    <tr><th>Close Price</th><th>Market Cap</th><th>P/E Ratio</th><th>Forward P/E Ratio</th><th>Implied Growth*</th><th>Implied Forward Growth*</th><th>P/B Ratio</th></tr><tr><td>$5.40</td><td>$427.14M</td><td>8.1</td><td>-</td><td>2.3%</td><td>-</td><td>0.5</td></tr></table></p>
-=======
     <tr><th>Close Price</th><th>Market Cap</th><th>P/E Ratio</th><th>Forward P/E Ratio</th><th>Implied Growth*</th><th>Implied Forward Growth*</th><th>P/B Ratio</th></tr><tr><td>$5.39</td><td>$426.35M</td><td>8.0</td><td>-</td><td>2.3%</td><td>-</td><td>0.5</td></tr></table></p>
->>>>>>> f6051e9c
         </section>
 
         <!-- Section for financial charts and tables -->
@@ -42,26 +38,6 @@
             <img src="../charts/KODK_revenue_net_income_chart.png" alt="Revenue and Net Income Chart">
             <img src="../charts/KODK_eps_chart.png" alt="EPS Chart">
             <style type="text/css">
-<<<<<<< HEAD
-#T_d9219_row1_col4, #T_d9219_row2_col4, #T_d9219_row2_col5, #T_d9219_row3_col5, #T_d9219_row3_col6, #T_d9219_row5_col4, #T_d9219_row5_col5, #T_d9219_row5_col6 {
-  color: green;
-}
-#T_d9219_row1_col5, #T_d9219_row1_col6, #T_d9219_row2_col6, #T_d9219_row3_col4, #T_d9219_row4_col4, #T_d9219_row4_col5, #T_d9219_row4_col6 {
-  color: red;
-}
-</style>
-<table id="T_d9219">
-  <thead>
-    <tr>
-      <th class="blank level0" >&nbsp;</th>
-      <th id="T_d9219_level0_col0" class="col_heading level0 col0" >Date</th>
-      <th id="T_d9219_level0_col1" class="col_heading level0 col1" >Revenue</th>
-      <th id="T_d9219_level0_col2" class="col_heading level0 col2" >Net Income</th>
-      <th id="T_d9219_level0_col3" class="col_heading level0 col3" >EPS</th>
-      <th id="T_d9219_level0_col4" class="col_heading level0 col4" >Revenue Change</th>
-      <th id="T_d9219_level0_col5" class="col_heading level0 col5" >Net Income Change</th>
-      <th id="T_d9219_level0_col6" class="col_heading level0 col6" >EPS Change</th>
-=======
 #T_4288e_row1_col4, #T_4288e_row2_col4, #T_4288e_row2_col5, #T_4288e_row3_col5, #T_4288e_row3_col6, #T_4288e_row5_col4, #T_4288e_row5_col5, #T_4288e_row5_col6 {
   color: green;
 }
@@ -80,71 +56,10 @@
       <th id="T_4288e_level0_col4" class="col_heading level0 col4" >Revenue Change</th>
       <th id="T_4288e_level0_col5" class="col_heading level0 col5" >Net Income Change</th>
       <th id="T_4288e_level0_col6" class="col_heading level0 col6" >EPS Change</th>
->>>>>>> f6051e9c
     </tr>
   </thead>
   <tbody>
     <tr>
-<<<<<<< HEAD
-      <th id="T_d9219_level0_row0" class="row_heading level0 row0" >0</th>
-      <td id="T_d9219_row0_col0" class="data row0 col0" >2020-12-31</td>
-      <td id="T_d9219_row0_col1" class="data row0 col1" >$1.0B</td>
-      <td id="T_d9219_row0_col2" class="data row0 col2" >$-541.0M</td>
-      <td id="T_d9219_row0_col3" class="data row0 col3" >$-9.77</td>
-      <td id="T_d9219_row0_col4" class="data row0 col4" >N/A</td>
-      <td id="T_d9219_row0_col5" class="data row0 col5" >N/A</td>
-      <td id="T_d9219_row0_col6" class="data row0 col6" >N/A</td>
-    </tr>
-    <tr>
-      <th id="T_d9219_level0_row1" class="row_heading level0 row1" >1</th>
-      <td id="T_d9219_row1_col0" class="data row1 col0" >2021-12-31</td>
-      <td id="T_d9219_row1_col1" class="data row1 col1" >$1.1B</td>
-      <td id="T_d9219_row1_col2" class="data row1 col2" >$24.0M</td>
-      <td id="T_d9219_row1_col3" class="data row1 col3" >$0.28</td>
-      <td id="T_d9219_row1_col4" class="data row1 col4" >11.8%</td>
-      <td id="T_d9219_row1_col5" class="data row1 col5" >-104.4%</td>
-      <td id="T_d9219_row1_col6" class="data row1 col6" >-102.9%</td>
-    </tr>
-    <tr>
-      <th id="T_d9219_level0_row2" class="row_heading level0 row2" >2</th>
-      <td id="T_d9219_row2_col0" class="data row2 col0" >2022-12-31</td>
-      <td id="T_d9219_row2_col1" class="data row2 col1" >$1.2B</td>
-      <td id="T_d9219_row2_col2" class="data row2 col2" >$26.0M</td>
-      <td id="T_d9219_row2_col3" class="data row2 col3" >$0.16</td>
-      <td id="T_d9219_row2_col4" class="data row2 col4" >4.8%</td>
-      <td id="T_d9219_row2_col5" class="data row2 col5" >8.3%</td>
-      <td id="T_d9219_row2_col6" class="data row2 col6" >-42.9%</td>
-    </tr>
-    <tr>
-      <th id="T_d9219_level0_row3" class="row_heading level0 row3" >3</th>
-      <td id="T_d9219_row3_col0" class="data row3 col0" >2023-12-31</td>
-      <td id="T_d9219_row3_col1" class="data row3 col1" >$1.1B</td>
-      <td id="T_d9219_row3_col2" class="data row3 col2" >$75.0M</td>
-      <td id="T_d9219_row3_col3" class="data row3 col3" >$0.71</td>
-      <td id="T_d9219_row3_col4" class="data row3 col4" >-7.3%</td>
-      <td id="T_d9219_row3_col5" class="data row3 col5" >188.5%</td>
-      <td id="T_d9219_row3_col6" class="data row3 col6" >343.8%</td>
-    </tr>
-    <tr>
-      <th id="T_d9219_level0_row4" class="row_heading level0 row4" >4</th>
-      <td id="T_d9219_row4_col0" class="data row4 col0" >TTM 2024-03-31</td>
-      <td id="T_d9219_row4_col1" class="data row4 col1" >$1.1B</td>
-      <td id="T_d9219_row4_col2" class="data row4 col2" >$74.0M</td>
-      <td id="T_d9219_row4_col3" class="data row4 col3" >$0.67</td>
-      <td id="T_d9219_row4_col4" class="data row4 col4" >-2.6%</td>
-      <td id="T_d9219_row4_col5" class="data row4 col5" >-1.3%</td>
-      <td id="T_d9219_row4_col6" class="data row4 col6" >-5.6%</td>
-    </tr>
-    <tr>
-      <th id="T_d9219_level0_row5" class="row_heading level0 row5" >5</th>
-      <td id="T_d9219_row5_col0" class="data row5 col0" >Average</td>
-      <td id="T_d9219_row5_col1" class="data row5 col1" ></td>
-      <td id="T_d9219_row5_col2" class="data row5 col2" ></td>
-      <td id="T_d9219_row5_col3" class="data row5 col3" ></td>
-      <td id="T_d9219_row5_col4" class="data row5 col4" >1.7%</td>
-      <td id="T_d9219_row5_col5" class="data row5 col5" >22.8%</td>
-      <td id="T_d9219_row5_col6" class="data row5 col6" >48.1%</td>
-=======
       <th id="T_4288e_level0_row0" class="row_heading level0 row0" >0</th>
       <td id="T_4288e_row0_col0" class="data row0 col0" >2020-12-31</td>
       <td id="T_4288e_row0_col1" class="data row0 col1" >$1.0B</td>
@@ -203,7 +118,6 @@
       <td id="T_4288e_row5_col4" class="data row5 col4" >1.7%</td>
       <td id="T_4288e_row5_col5" class="data row5 col5" >22.8%</td>
       <td id="T_4288e_row5_col6" class="data row5 col6" >48.1%</td>
->>>>>>> f6051e9c
     </tr>
   </tbody>
 </table>
@@ -235,18 +149,6 @@
         <div class="balance-sheet-container">
             <div class="balance-sheet-table">
                 <style type="text/css">
-<<<<<<< HEAD
-#T_8280f_row5_col1 {
-  color: green;
-}
-</style>
-<table id="T_8280f">
-  <thead>
-    <tr>
-      <th class="blank level0" >&nbsp;</th>
-      <th id="T_8280f_level0_col0" class="col_heading level0 col0" >Metric</th>
-      <th id="T_8280f_level0_col1" class="col_heading level0 col1" >Value</th>
-=======
 #T_0030a_row5_col1 {
   color: green;
 }
@@ -257,41 +159,10 @@
       <th class="blank level0" >&nbsp;</th>
       <th id="T_0030a_level0_col0" class="col_heading level0 col0" >Metric</th>
       <th id="T_0030a_level0_col1" class="col_heading level0 col1" >Value</th>
->>>>>>> f6051e9c
     </tr>
   </thead>
   <tbody>
     <tr>
-<<<<<<< HEAD
-      <th id="T_8280f_level0_row0" class="row_heading level0 row0" >0</th>
-      <td id="T_8280f_row0_col0" class="data row0 col0" >Total Assets</td>
-      <td id="T_8280f_row0_col1" class="data row0 col1" >$2,347M</td>
-    </tr>
-    <tr>
-      <th id="T_8280f_level0_row1" class="row_heading level0 row1" >1</th>
-      <td id="T_8280f_row1_col0" class="data row1 col0" >Cash</td>
-      <td id="T_8280f_row1_col1" class="data row1 col1" >$262M</td>
-    </tr>
-    <tr>
-      <th id="T_8280f_level0_row2" class="row_heading level0 row2" >2</th>
-      <td id="T_8280f_row2_col0" class="data row2 col0" >Total Liabilities</td>
-      <td id="T_8280f_row2_col1" class="data row2 col1" >$1,396M</td>
-    </tr>
-    <tr>
-      <th id="T_8280f_level0_row3" class="row_heading level0 row3" >3</th>
-      <td id="T_8280f_row3_col0" class="data row3 col0" >Total Debt</td>
-      <td id="T_8280f_row3_col1" class="data row3 col1" >$485M</td>
-    </tr>
-    <tr>
-      <th id="T_8280f_level0_row4" class="row_heading level0 row4" >4</th>
-      <td id="T_8280f_row4_col0" class="data row4 col0" >Total Equity</td>
-      <td id="T_8280f_row4_col1" class="data row4 col1" >$951M</td>
-    </tr>
-    <tr>
-      <th id="T_8280f_level0_row5" class="row_heading level0 row5" >5</th>
-      <td id="T_8280f_row5_col0" class="data row5 col0" >Debt to Equity Ratio</td>
-      <td id="T_8280f_row5_col1" class="data row5 col1" >0.51</td>
-=======
       <th id="T_0030a_level0_row0" class="row_heading level0 row0" >0</th>
       <td id="T_0030a_row0_col0" class="data row0 col0" >Total Assets</td>
       <td id="T_0030a_row0_col1" class="data row0 col1" >$2,347M</td>
@@ -320,7 +191,6 @@
       <th id="T_0030a_level0_row5" class="row_heading level0 row5" >5</th>
       <td id="T_0030a_row5_col0" class="data row5 col0" >Debt to Equity Ratio</td>
       <td id="T_0030a_row5_col1" class="data row5 col1" >0.51</td>
->>>>>>> f6051e9c
     </tr>
   </tbody>
 </table>
