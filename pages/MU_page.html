--- conflicted
+++ resolved
@@ -30,11 +30,7 @@
         }
     </style>
     <table>
-<<<<<<< HEAD
-    <tr><th>Close Price</th><th>Market Cap</th><th>P/E Ratio</th><th>Forward P/E Ratio</th><th>Implied Growth*</th><th>Implied Forward Growth*</th><th>P/B Ratio</th></tr><tr><td>$126.49</td><td>$140.07B</td><td>-</td><td>17.3</td><td>N/A</td><td>10.1%</td><td>3.2</td></tr></table></p>
-=======
     <tr><th>Close Price</th><th>Market Cap</th><th>P/E Ratio</th><th>Forward P/E Ratio</th><th>Implied Growth*</th><th>Implied Forward Growth*</th><th>P/B Ratio</th></tr><tr><td>$126.42</td><td>$139.99B</td><td>-</td><td>17.3</td><td>N/A</td><td>10.1%</td><td>3.2</td></tr></table></p>
->>>>>>> f6051e9c
         </section>
 
         <!-- Section for financial charts and tables -->
@@ -42,26 +38,6 @@
             <img src="../charts/MU_revenue_net_income_chart.png" alt="Revenue and Net Income Chart">
             <img src="../charts/MU_eps_chart.png" alt="EPS Chart">
             <style type="text/css">
-<<<<<<< HEAD
-#T_9adf7_row1_col4, #T_9adf7_row1_col5, #T_9adf7_row1_col6, #T_9adf7_row2_col4, #T_9adf7_row2_col5, #T_9adf7_row2_col6, #T_9adf7_row4_col4, #T_9adf7_row5_col4 {
-  color: green;
-}
-#T_9adf7_row3_col4, #T_9adf7_row3_col5, #T_9adf7_row3_col6, #T_9adf7_row4_col5, #T_9adf7_row4_col6, #T_9adf7_row5_col5, #T_9adf7_row5_col6 {
-  color: red;
-}
-</style>
-<table id="T_9adf7">
-  <thead>
-    <tr>
-      <th class="blank level0" >&nbsp;</th>
-      <th id="T_9adf7_level0_col0" class="col_heading level0 col0" >Date</th>
-      <th id="T_9adf7_level0_col1" class="col_heading level0 col1" >Revenue</th>
-      <th id="T_9adf7_level0_col2" class="col_heading level0 col2" >Net Income</th>
-      <th id="T_9adf7_level0_col3" class="col_heading level0 col3" >EPS</th>
-      <th id="T_9adf7_level0_col4" class="col_heading level0 col4" >Revenue Change</th>
-      <th id="T_9adf7_level0_col5" class="col_heading level0 col5" >Net Income Change</th>
-      <th id="T_9adf7_level0_col6" class="col_heading level0 col6" >EPS Change</th>
-=======
 #T_bb41a_row1_col4, #T_bb41a_row1_col5, #T_bb41a_row1_col6, #T_bb41a_row2_col4, #T_bb41a_row2_col5, #T_bb41a_row2_col6, #T_bb41a_row4_col4, #T_bb41a_row5_col4 {
   color: green;
 }
@@ -80,71 +56,10 @@
       <th id="T_bb41a_level0_col4" class="col_heading level0 col4" >Revenue Change</th>
       <th id="T_bb41a_level0_col5" class="col_heading level0 col5" >Net Income Change</th>
       <th id="T_bb41a_level0_col6" class="col_heading level0 col6" >EPS Change</th>
->>>>>>> f6051e9c
-    </tr>
-  </thead>
-  <tbody>
-    <tr>
-<<<<<<< HEAD
-      <th id="T_9adf7_level0_row0" class="row_heading level0 row0" >0</th>
-      <td id="T_9adf7_row0_col0" class="data row0 col0" >2020-08-31</td>
-      <td id="T_9adf7_row0_col1" class="data row0 col1" >$21.4B</td>
-      <td id="T_9adf7_row0_col2" class="data row0 col2" >$2.7B</td>
-      <td id="T_9adf7_row0_col3" class="data row0 col3" >$2.42</td>
-      <td id="T_9adf7_row0_col4" class="data row0 col4" >N/A</td>
-      <td id="T_9adf7_row0_col5" class="data row0 col5" >N/A</td>
-      <td id="T_9adf7_row0_col6" class="data row0 col6" >N/A</td>
-    </tr>
-    <tr>
-      <th id="T_9adf7_level0_row1" class="row_heading level0 row1" >1</th>
-      <td id="T_9adf7_row1_col0" class="data row1 col0" >2021-08-31</td>
-      <td id="T_9adf7_row1_col1" class="data row1 col1" >$27.7B</td>
-      <td id="T_9adf7_row1_col2" class="data row1 col2" >$5.9B</td>
-      <td id="T_9adf7_row1_col3" class="data row1 col3" >$5.23</td>
-      <td id="T_9adf7_row1_col4" class="data row1 col4" >29.3%</td>
-      <td id="T_9adf7_row1_col5" class="data row1 col5" >118.1%</td>
-      <td id="T_9adf7_row1_col6" class="data row1 col6" >116.1%</td>
-    </tr>
-    <tr>
-      <th id="T_9adf7_level0_row2" class="row_heading level0 row2" >2</th>
-      <td id="T_9adf7_row2_col0" class="data row2 col0" >2022-08-31</td>
-      <td id="T_9adf7_row2_col1" class="data row2 col1" >$30.8B</td>
-      <td id="T_9adf7_row2_col2" class="data row2 col2" >$8.7B</td>
-      <td id="T_9adf7_row2_col3" class="data row2 col3" >$7.81</td>
-      <td id="T_9adf7_row2_col4" class="data row2 col4" >11.0%</td>
-      <td id="T_9adf7_row2_col5" class="data row2 col5" >48.2%</td>
-      <td id="T_9adf7_row2_col6" class="data row2 col6" >49.3%</td>
-    </tr>
-    <tr>
-      <th id="T_9adf7_level0_row3" class="row_heading level0 row3" >3</th>
-      <td id="T_9adf7_row3_col0" class="data row3 col0" >2023-08-31</td>
-      <td id="T_9adf7_row3_col1" class="data row3 col1" >$15.5B</td>
-      <td id="T_9adf7_row3_col2" class="data row3 col2" >$-5.8B</td>
-      <td id="T_9adf7_row3_col3" class="data row3 col3" >$-5.34</td>
-      <td id="T_9adf7_row3_col4" class="data row3 col4" >-49.5%</td>
-      <td id="T_9adf7_row3_col5" class="data row3 col5" >-167.1%</td>
-      <td id="T_9adf7_row3_col6" class="data row3 col6" >-168.4%</td>
-    </tr>
-    <tr>
-      <th id="T_9adf7_level0_row4" class="row_heading level0 row4" >4</th>
-      <td id="T_9adf7_row4_col0" class="data row4 col0" >TTM 2024-02-29</td>
-      <td id="T_9adf7_row4_col1" class="data row4 col1" >$18.3B</td>
-      <td id="T_9adf7_row4_col2" class="data row4 col2" >$-3.8B</td>
-      <td id="T_9adf7_row4_col3" class="data row4 col3" >$-3.43</td>
-      <td id="T_9adf7_row4_col4" class="data row4 col4" >17.8%</td>
-      <td id="T_9adf7_row4_col5" class="data row4 col5" >-35.4%</td>
-      <td id="T_9adf7_row4_col6" class="data row4 col6" >-35.8%</td>
-    </tr>
-    <tr>
-      <th id="T_9adf7_level0_row5" class="row_heading level0 row5" >5</th>
-      <td id="T_9adf7_row5_col0" class="data row5 col0" >Average</td>
-      <td id="T_9adf7_row5_col1" class="data row5 col1" ></td>
-      <td id="T_9adf7_row5_col2" class="data row5 col2" ></td>
-      <td id="T_9adf7_row5_col3" class="data row5 col3" ></td>
-      <td id="T_9adf7_row5_col4" class="data row5 col4" >2.1%</td>
-      <td id="T_9adf7_row5_col5" class="data row5 col5" >-9.0%</td>
-      <td id="T_9adf7_row5_col6" class="data row5 col6" >-9.7%</td>
-=======
+    </tr>
+  </thead>
+  <tbody>
+    <tr>
       <th id="T_bb41a_level0_row0" class="row_heading level0 row0" >0</th>
       <td id="T_bb41a_row0_col0" class="data row0 col0" >2020-08-31</td>
       <td id="T_bb41a_row0_col1" class="data row0 col1" >$21.4B</td>
@@ -203,7 +118,6 @@
       <td id="T_bb41a_row5_col4" class="data row5 col4" >2.1%</td>
       <td id="T_bb41a_row5_col5" class="data row5 col5" >-9.0%</td>
       <td id="T_bb41a_row5_col6" class="data row5 col6" >-9.7%</td>
->>>>>>> f6051e9c
     </tr>
   </tbody>
 </table>
@@ -245,38 +159,6 @@
     <body>
         <h2 style="text-align:center;">MU Year-over-Year Growth</h2>
         <style type="text/css">
-<<<<<<< HEAD
-#T_cbcb9 td.col-1 {
-  text-align: center;
-}
-#T_cbcb9 td.col-1 {
-  text-align: center;
-}
-#T_cbcb9 td.col-1 {
-  text-align: center;
-}
-#T_cbcb9 td.col-1 {
-  text-align: center;
-}
-#T_cbcb9_row0_col1, #T_cbcb9_row0_col2, #T_cbcb9_row0_col4, #T_cbcb9_row0_col5, #T_cbcb9_row0_col6, #T_cbcb9_row1_col4, #T_cbcb9_row1_col5, #T_cbcb9_row2_col1, #T_cbcb9_row2_col2, #T_cbcb9_row2_col5, #T_cbcb9_row2_col6, #T_cbcb9_row3_col4, #T_cbcb9_row3_col5 {
-  color: green;
-}
-#T_cbcb9_row0_col3, #T_cbcb9_row2_col3, #T_cbcb9_row2_col4 {
-  color: red;
-}
-</style>
-<table id="T_cbcb9">
-  <thead>
-    <tr>
-      <th class="blank level0" >&nbsp;</th>
-      <th id="T_cbcb9_level0_col0" class="col_heading level0 col0" >2020</th>
-      <th id="T_cbcb9_level0_col1" class="col_heading level0 col1" >2021</th>
-      <th id="T_cbcb9_level0_col2" class="col_heading level0 col2" >2022</th>
-      <th id="T_cbcb9_level0_col3" class="col_heading level0 col3" >2023</th>
-      <th id="T_cbcb9_level0_col4" class="col_heading level0 col4" >2024</th>
-      <th id="T_cbcb9_level0_col5" class="col_heading level0 col5" >2025</th>
-      <th id="T_cbcb9_level0_col6" class="col_heading level0 col6" >Average</th>
-=======
 #T_b8654 td.col-1 {
   text-align: center;
 }
@@ -307,51 +189,10 @@
       <th id="T_b8654_level0_col4" class="col_heading level0 col4" >2024</th>
       <th id="T_b8654_level0_col5" class="col_heading level0 col5" >2025</th>
       <th id="T_b8654_level0_col6" class="col_heading level0 col6" >Average</th>
->>>>>>> f6051e9c
-    </tr>
-  </thead>
-  <tbody>
-    <tr>
-<<<<<<< HEAD
-      <th id="T_cbcb9_level0_row0" class="row_heading level0 row0" >Revenue Growth (%)</th>
-      <td id="T_cbcb9_row0_col0" class="data row0 col0" ></td>
-      <td id="T_cbcb9_row0_col1" class="data row0 col1" >29.3%</td>
-      <td id="T_cbcb9_row0_col2" class="data row0 col2" >11.0%</td>
-      <td id="T_cbcb9_row0_col3" class="data row0 col3" >-49.5%</td>
-      <td id="T_cbcb9_row0_col4" class="data row0 col4" >58.4%</td>
-      <td id="T_cbcb9_row0_col5" class="data row0 col5" >50.7%</td>
-      <td id="T_cbcb9_row0_col6" class="data row0 col6" >20.0%</td>
-    </tr>
-    <tr>
-      <th id="T_cbcb9_level0_row1" class="row_heading level0 row1" >Revenue Analysts (#)</th>
-      <td id="T_cbcb9_row1_col0" class="data row1 col0" >0</td>
-      <td id="T_cbcb9_row1_col1" class="data row1 col1" >0</td>
-      <td id="T_cbcb9_row1_col2" class="data row1 col2" >0</td>
-      <td id="T_cbcb9_row1_col3" class="data row1 col3" >0</td>
-      <td id="T_cbcb9_row1_col4" class="data row1 col4" >7</td>
-      <td id="T_cbcb9_row1_col5" class="data row1 col5" >6</td>
-      <td id="T_cbcb9_row1_col6" class="data row1 col6" ></td>
-    </tr>
-    <tr>
-      <th id="T_cbcb9_level0_row2" class="row_heading level0 row2" >EPS Growth (%)</th>
-      <td id="T_cbcb9_row2_col0" class="data row2 col0" ></td>
-      <td id="T_cbcb9_row2_col1" class="data row2 col1" >118.1%</td>
-      <td id="T_cbcb9_row2_col2" class="data row2 col2" >48.2%</td>
-      <td id="T_cbcb9_row2_col3" class="data row2 col3" >-167.1%</td>
-      <td id="T_cbcb9_row2_col4" class="data row2 col4" >-115.9%</td>
-      <td id="T_cbcb9_row2_col5" class="data row2 col5" >781.2%</td>
-      <td id="T_cbcb9_row2_col6" class="data row2 col6" >132.9%</td>
-    </tr>
-    <tr>
-      <th id="T_cbcb9_level0_row3" class="row_heading level0 row3" >EPS Analysts (#)</th>
-      <td id="T_cbcb9_row3_col0" class="data row3 col0" >0</td>
-      <td id="T_cbcb9_row3_col1" class="data row3 col1" >0</td>
-      <td id="T_cbcb9_row3_col2" class="data row3 col2" >0</td>
-      <td id="T_cbcb9_row3_col3" class="data row3 col3" >0</td>
-      <td id="T_cbcb9_row3_col4" class="data row3 col4" >7</td>
-      <td id="T_cbcb9_row3_col5" class="data row3 col5" >6</td>
-      <td id="T_cbcb9_row3_col6" class="data row3 col6" ></td>
-=======
+    </tr>
+  </thead>
+  <tbody>
+    <tr>
       <th id="T_b8654_level0_row0" class="row_heading level0 row0" >Revenue Growth (%)</th>
       <td id="T_b8654_row0_col0" class="data row0 col0" ></td>
       <td id="T_b8654_row0_col1" class="data row0 col1" >29.3%</td>
@@ -390,7 +231,6 @@
       <td id="T_b8654_row3_col4" class="data row3 col4" >7</td>
       <td id="T_b8654_row3_col5" class="data row3 col5" >6</td>
       <td id="T_b8654_row3_col6" class="data row3 col6" ></td>
->>>>>>> f6051e9c
     </tr>
   </tbody>
 </table>
@@ -414,18 +254,6 @@
         <div class="balance-sheet-container">
             <div class="balance-sheet-table">
                 <style type="text/css">
-<<<<<<< HEAD
-#T_20888_row5_col1 {
-  color: green;
-}
-</style>
-<table id="T_20888">
-  <thead>
-    <tr>
-      <th class="blank level0" >&nbsp;</th>
-      <th id="T_20888_level0_col0" class="col_heading level0 col0" >Metric</th>
-      <th id="T_20888_level0_col1" class="col_heading level0 col1" >Value</th>
-=======
 #T_79d55_row5_col1 {
   color: green;
 }
@@ -436,41 +264,10 @@
       <th class="blank level0" >&nbsp;</th>
       <th id="T_79d55_level0_col0" class="col_heading level0 col0" >Metric</th>
       <th id="T_79d55_level0_col1" class="col_heading level0 col1" >Value</th>
->>>>>>> f6051e9c
-    </tr>
-  </thead>
-  <tbody>
-    <tr>
-<<<<<<< HEAD
-      <th id="T_20888_level0_row0" class="row_heading level0 row0" >0</th>
-      <td id="T_20888_row0_col0" class="data row0 col0" >Total Assets</td>
-      <td id="T_20888_row0_col1" class="data row0 col1" >$65,718M</td>
-    </tr>
-    <tr>
-      <th id="T_20888_level0_row1" class="row_heading level0 row1" >1</th>
-      <td id="T_20888_row1_col0" class="data row1 col0" >Cash</td>
-      <td id="T_20888_row1_col1" class="data row1 col1" >$8,016M</td>
-    </tr>
-    <tr>
-      <th id="T_20888_level0_row2" class="row_heading level0 row2" >2</th>
-      <td id="T_20888_row2_col0" class="data row2 col0" >Total Liabilities</td>
-      <td id="T_20888_row2_col1" class="data row2 col1" >$21,848M</td>
-    </tr>
-    <tr>
-      <th id="T_20888_level0_row3" class="row_heading level0 row3" >3</th>
-      <td id="T_20888_row3_col0" class="data row3 col0" >Total Debt</td>
-      <td id="T_20888_row3_col1" class="data row3 col1" >$14,315M</td>
-    </tr>
-    <tr>
-      <th id="T_20888_level0_row4" class="row_heading level0 row4" >4</th>
-      <td id="T_20888_row4_col0" class="data row4 col0" >Total Equity</td>
-      <td id="T_20888_row4_col1" class="data row4 col1" >$43,870M</td>
-    </tr>
-    <tr>
-      <th id="T_20888_level0_row5" class="row_heading level0 row5" >5</th>
-      <td id="T_20888_row5_col0" class="data row5 col0" >Debt to Equity Ratio</td>
-      <td id="T_20888_row5_col1" class="data row5 col1" >0.33</td>
-=======
+    </tr>
+  </thead>
+  <tbody>
+    <tr>
       <th id="T_79d55_level0_row0" class="row_heading level0 row0" >0</th>
       <td id="T_79d55_row0_col0" class="data row0 col0" >Total Assets</td>
       <td id="T_79d55_row0_col1" class="data row0 col1" >$65,718M</td>
@@ -499,7 +296,6 @@
       <th id="T_79d55_level0_row5" class="row_heading level0 row5" >5</th>
       <td id="T_79d55_row5_col0" class="data row5 col0" >Debt to Equity Ratio</td>
       <td id="T_79d55_row5_col1" class="data row5 col1" >0.33</td>
->>>>>>> f6051e9c
     </tr>
   </tbody>
 </table>
@@ -529,11 +325,7 @@
   </thead>
   <tbody>
     <tr>
-<<<<<<< HEAD
-      <td>$126.49</td>
-=======
       <td>$126.42</td>
->>>>>>> f6051e9c
       <td>4.5%</td>
       <td>Nicks&nbsp;Growth:&nbsp;12%<br>Nick's&nbsp;Expected&nbsp;Margin:&nbsp;20%<br>FINVIZ&nbsp;Growth:&nbsp;-3%</td>
       <td>Nicks:&nbsp;21<br>Finviz:&nbsp;5</td>
