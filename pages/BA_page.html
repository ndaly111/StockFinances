
    <!DOCTYPE html>
    <html lang="en">
    <head>
        <meta charset="UTF-8">
        <title>BA - Financial Overview</title>
        <link rel="stylesheet" href="../style.css">
    </head>
    <body>
        <header>
            <a href="../index.html" class="home-button">Home</a>
            <h1>Boeing Company (The) - Financial Overview</h1>
            <h2>Ticker - BA</h2>
        </header>

        <!-- Section for ticker information and summary -->
        <section>
            <p>
    <style>
        table {
            width: 80%;
            margin-left: auto;
            margin-right: auto;
            border-collapse: collapse;
            text-align: center;
            font-family: 'Arial', sans-serif; /* Using Arial as an example of a sans-serif font */
        }
        th, td {
            padding: 8px 12px;
        }
    </style>
    <table>
<<<<<<< HEAD
    <tr><th>Close Price</th><th>Market Cap</th><th>P/E Ratio</th><th>Forward P/E Ratio</th><th>Implied Growth*</th><th>Implied Forward Growth*</th><th>P/B Ratio</th></tr><tr><td>$185.86</td><td>$114.10B</td><td>-</td><td>36.4</td><td>N/A</td><td>18.3%</td><td>-</td></tr></table></p>
=======
    <tr><th>Close Price</th><th>Market Cap</th><th>P/E Ratio</th><th>Forward P/E Ratio</th><th>Implied Growth*</th><th>Implied Forward Growth*</th><th>P/B Ratio</th></tr><tr><td>$185.59</td><td>$113.93B</td><td>-</td><td>36.3</td><td>N/A</td><td>18.2%</td><td>-</td></tr></table></p>
>>>>>>> f6051e9c
        </section>

        <!-- Section for financial charts and tables -->
        <div>
            <img src="../charts/BA_revenue_net_income_chart.png" alt="Revenue and Net Income Chart">
            <img src="../charts/BA_eps_chart.png" alt="EPS Chart">
            <style type="text/css">
<<<<<<< HEAD
#T_d9e09_row1_col4, #T_d9e09_row2_col4, #T_d9e09_row2_col5, #T_d9e09_row2_col6, #T_d9e09_row3_col4, #T_d9e09_row5_col4 {
  color: green;
}
#T_d9e09_row1_col5, #T_d9e09_row1_col6, #T_d9e09_row3_col5, #T_d9e09_row3_col6, #T_d9e09_row4_col4, #T_d9e09_row4_col5, #T_d9e09_row4_col6, #T_d9e09_row5_col5, #T_d9e09_row5_col6 {
  color: red;
}
</style>
<table id="T_d9e09">
  <thead>
    <tr>
      <th class="blank level0" >&nbsp;</th>
      <th id="T_d9e09_level0_col0" class="col_heading level0 col0" >Date</th>
      <th id="T_d9e09_level0_col1" class="col_heading level0 col1" >Revenue</th>
      <th id="T_d9e09_level0_col2" class="col_heading level0 col2" >Net Income</th>
      <th id="T_d9e09_level0_col3" class="col_heading level0 col3" >EPS</th>
      <th id="T_d9e09_level0_col4" class="col_heading level0 col4" >Revenue Change</th>
      <th id="T_d9e09_level0_col5" class="col_heading level0 col5" >Net Income Change</th>
      <th id="T_d9e09_level0_col6" class="col_heading level0 col6" >EPS Change</th>
=======
#T_578bb_row1_col4, #T_578bb_row2_col4, #T_578bb_row2_col5, #T_578bb_row2_col6, #T_578bb_row3_col4, #T_578bb_row5_col4 {
  color: green;
}
#T_578bb_row1_col5, #T_578bb_row1_col6, #T_578bb_row3_col5, #T_578bb_row3_col6, #T_578bb_row4_col4, #T_578bb_row4_col5, #T_578bb_row4_col6, #T_578bb_row5_col5, #T_578bb_row5_col6 {
  color: red;
}
</style>
<table id="T_578bb">
  <thead>
    <tr>
      <th class="blank level0" >&nbsp;</th>
      <th id="T_578bb_level0_col0" class="col_heading level0 col0" >Date</th>
      <th id="T_578bb_level0_col1" class="col_heading level0 col1" >Revenue</th>
      <th id="T_578bb_level0_col2" class="col_heading level0 col2" >Net Income</th>
      <th id="T_578bb_level0_col3" class="col_heading level0 col3" >EPS</th>
      <th id="T_578bb_level0_col4" class="col_heading level0 col4" >Revenue Change</th>
      <th id="T_578bb_level0_col5" class="col_heading level0 col5" >Net Income Change</th>
      <th id="T_578bb_level0_col6" class="col_heading level0 col6" >EPS Change</th>
>>>>>>> f6051e9c
    </tr>
  </thead>
  <tbody>
    <tr>
<<<<<<< HEAD
      <th id="T_d9e09_level0_row0" class="row_heading level0 row0" >0</th>
      <td id="T_d9e09_row0_col0" class="data row0 col0" >2020-12-31</td>
      <td id="T_d9e09_row0_col1" class="data row0 col1" >$58.2B</td>
      <td id="T_d9e09_row0_col2" class="data row0 col2" >$-11.9B</td>
      <td id="T_d9e09_row0_col3" class="data row0 col3" >$-20.88</td>
      <td id="T_d9e09_row0_col4" class="data row0 col4" >N/A</td>
      <td id="T_d9e09_row0_col5" class="data row0 col5" >N/A</td>
      <td id="T_d9e09_row0_col6" class="data row0 col6" >N/A</td>
    </tr>
    <tr>
      <th id="T_d9e09_level0_row1" class="row_heading level0 row1" >1</th>
      <td id="T_d9e09_row1_col0" class="data row1 col0" >2021-12-31</td>
      <td id="T_d9e09_row1_col1" class="data row1 col1" >$62.3B</td>
      <td id="T_d9e09_row1_col2" class="data row1 col2" >$-4.2B</td>
      <td id="T_d9e09_row1_col3" class="data row1 col3" >$-7.15</td>
      <td id="T_d9e09_row1_col4" class="data row1 col4" >7.1%</td>
      <td id="T_d9e09_row1_col5" class="data row1 col5" >-64.8%</td>
      <td id="T_d9e09_row1_col6" class="data row1 col6" >-65.8%</td>
    </tr>
    <tr>
      <th id="T_d9e09_level0_row2" class="row_heading level0 row2" >2</th>
      <td id="T_d9e09_row2_col0" class="data row2 col0" >2022-12-31</td>
      <td id="T_d9e09_row2_col1" class="data row2 col1" >$66.6B</td>
      <td id="T_d9e09_row2_col2" class="data row2 col2" >$-4.9B</td>
      <td id="T_d9e09_row2_col3" class="data row2 col3" >$-8.30</td>
      <td id="T_d9e09_row2_col4" class="data row2 col4" >6.9%</td>
      <td id="T_d9e09_row2_col5" class="data row2 col5" >17.4%</td>
      <td id="T_d9e09_row2_col6" class="data row2 col6" >16.1%</td>
    </tr>
    <tr>
      <th id="T_d9e09_level0_row3" class="row_heading level0 row3" >3</th>
      <td id="T_d9e09_row3_col0" class="data row3 col0" >2023-12-31</td>
      <td id="T_d9e09_row3_col1" class="data row3 col1" >$77.8B</td>
      <td id="T_d9e09_row3_col2" class="data row3 col2" >$-2.2B</td>
      <td id="T_d9e09_row3_col3" class="data row3 col3" >$-3.67</td>
      <td id="T_d9e09_row3_col4" class="data row3 col4" >16.8%</td>
      <td id="T_d9e09_row3_col5" class="data row3 col5" >-55.0%</td>
      <td id="T_d9e09_row3_col6" class="data row3 col6" >-55.8%</td>
    </tr>
    <tr>
      <th id="T_d9e09_level0_row4" class="row_heading level0 row4" >4</th>
      <td id="T_d9e09_row4_col0" class="data row4 col0" >TTM 2024-03-31</td>
      <td id="T_d9e09_row4_col1" class="data row4 col1" >$76.4B</td>
      <td id="T_d9e09_row4_col2" class="data row4 col2" >$-2.2B</td>
      <td id="T_d9e09_row4_col3" class="data row4 col3" >$-3.54</td>
      <td id="T_d9e09_row4_col4" class="data row4 col4" >-1.7%</td>
      <td id="T_d9e09_row4_col5" class="data row4 col5" >-3.2%</td>
      <td id="T_d9e09_row4_col6" class="data row4 col6" >-3.5%</td>
    </tr>
    <tr>
      <th id="T_d9e09_level0_row5" class="row_heading level0 row5" >5</th>
      <td id="T_d9e09_row5_col0" class="data row5 col0" >Average</td>
      <td id="T_d9e09_row5_col1" class="data row5 col1" ></td>
      <td id="T_d9e09_row5_col2" class="data row5 col2" ></td>
      <td id="T_d9e09_row5_col3" class="data row5 col3" ></td>
      <td id="T_d9e09_row5_col4" class="data row5 col4" >7.3%</td>
      <td id="T_d9e09_row5_col5" class="data row5 col5" >-26.4%</td>
      <td id="T_d9e09_row5_col6" class="data row5 col6" >-27.2%</td>
=======
      <th id="T_578bb_level0_row0" class="row_heading level0 row0" >0</th>
      <td id="T_578bb_row0_col0" class="data row0 col0" >2020-12-31</td>
      <td id="T_578bb_row0_col1" class="data row0 col1" >$58.2B</td>
      <td id="T_578bb_row0_col2" class="data row0 col2" >$-11.9B</td>
      <td id="T_578bb_row0_col3" class="data row0 col3" >$-20.88</td>
      <td id="T_578bb_row0_col4" class="data row0 col4" >N/A</td>
      <td id="T_578bb_row0_col5" class="data row0 col5" >N/A</td>
      <td id="T_578bb_row0_col6" class="data row0 col6" >N/A</td>
    </tr>
    <tr>
      <th id="T_578bb_level0_row1" class="row_heading level0 row1" >1</th>
      <td id="T_578bb_row1_col0" class="data row1 col0" >2021-12-31</td>
      <td id="T_578bb_row1_col1" class="data row1 col1" >$62.3B</td>
      <td id="T_578bb_row1_col2" class="data row1 col2" >$-4.2B</td>
      <td id="T_578bb_row1_col3" class="data row1 col3" >$-7.15</td>
      <td id="T_578bb_row1_col4" class="data row1 col4" >7.1%</td>
      <td id="T_578bb_row1_col5" class="data row1 col5" >-64.8%</td>
      <td id="T_578bb_row1_col6" class="data row1 col6" >-65.8%</td>
    </tr>
    <tr>
      <th id="T_578bb_level0_row2" class="row_heading level0 row2" >2</th>
      <td id="T_578bb_row2_col0" class="data row2 col0" >2022-12-31</td>
      <td id="T_578bb_row2_col1" class="data row2 col1" >$66.6B</td>
      <td id="T_578bb_row2_col2" class="data row2 col2" >$-4.9B</td>
      <td id="T_578bb_row2_col3" class="data row2 col3" >$-8.30</td>
      <td id="T_578bb_row2_col4" class="data row2 col4" >6.9%</td>
      <td id="T_578bb_row2_col5" class="data row2 col5" >17.4%</td>
      <td id="T_578bb_row2_col6" class="data row2 col6" >16.1%</td>
    </tr>
    <tr>
      <th id="T_578bb_level0_row3" class="row_heading level0 row3" >3</th>
      <td id="T_578bb_row3_col0" class="data row3 col0" >2023-12-31</td>
      <td id="T_578bb_row3_col1" class="data row3 col1" >$77.8B</td>
      <td id="T_578bb_row3_col2" class="data row3 col2" >$-2.2B</td>
      <td id="T_578bb_row3_col3" class="data row3 col3" >$-3.67</td>
      <td id="T_578bb_row3_col4" class="data row3 col4" >16.8%</td>
      <td id="T_578bb_row3_col5" class="data row3 col5" >-55.0%</td>
      <td id="T_578bb_row3_col6" class="data row3 col6" >-55.8%</td>
    </tr>
    <tr>
      <th id="T_578bb_level0_row4" class="row_heading level0 row4" >4</th>
      <td id="T_578bb_row4_col0" class="data row4 col0" >TTM 2024-03-31</td>
      <td id="T_578bb_row4_col1" class="data row4 col1" >$76.4B</td>
      <td id="T_578bb_row4_col2" class="data row4 col2" >$-2.2B</td>
      <td id="T_578bb_row4_col3" class="data row4 col3" >$-3.54</td>
      <td id="T_578bb_row4_col4" class="data row4 col4" >-1.7%</td>
      <td id="T_578bb_row4_col5" class="data row4 col5" >-3.2%</td>
      <td id="T_578bb_row4_col6" class="data row4 col6" >-3.5%</td>
    </tr>
    <tr>
      <th id="T_578bb_level0_row5" class="row_heading level0 row5" >5</th>
      <td id="T_578bb_row5_col0" class="data row5 col0" >Average</td>
      <td id="T_578bb_row5_col1" class="data row5 col1" ></td>
      <td id="T_578bb_row5_col2" class="data row5 col2" ></td>
      <td id="T_578bb_row5_col3" class="data row5 col3" ></td>
      <td id="T_578bb_row5_col4" class="data row5 col4" >7.3%</td>
      <td id="T_578bb_row5_col5" class="data row5 col5" >-26.4%</td>
      <td id="T_578bb_row5_col6" class="data row5 col6" >-27.2%</td>
>>>>>>> f6051e9c
    </tr>
  </tbody>
</table>

        </div>
        <div><br><br><hr><br><h1>BA - Forecast Data</h1></div>
        <div class="carousel-container">
            <div class="carousel-item">
                <img src="../charts/BA_Revenue_Net_Income_Forecast.png" alt="Revenue and Net Income Forecast Chart">
            </div>
            <div class="carousel-item">
                <img src="../charts/BA_EPS_Forecast.png" alt="EPS Forecast Chart">
            </div>
            <div class="carousel-item">
                
    <html>
    <head>
    <title>YoY Growth Rates</title>
    <style>
        .table {
            width: 80%;
            margin-left: auto;
            margin-right: auto;
            border-collapse: collapse;
        }
        th, td {
            text-align: center;
            padding: 8px;
            border: 1px solid #ddd;
        }
        th {
            background-color: #f2f2f2;
        }
        body {
            font-family: Arial, sans-serif;
        }
    </style>
    </head>
    <body>
        <h2 style="text-align:center;">BA Year-over-Year Growth</h2>
        <style type="text/css">
<<<<<<< HEAD
#T_73895 td.col-1 {
  text-align: center;
}
#T_73895 td.col-1 {
  text-align: center;
}
#T_73895 td.col-1 {
  text-align: center;
}
#T_73895 td.col-1 {
  text-align: center;
}
#T_73895_row0_col1, #T_73895_row0_col2, #T_73895_row0_col3, #T_73895_row0_col4, #T_73895_row0_col5, #T_73895_row0_col6, #T_73895_row1_col4, #T_73895_row1_col5, #T_73895_row2_col2, #T_73895_row3_col4, #T_73895_row3_col5 {
  color: green;
}
#T_73895_row2_col1, #T_73895_row2_col3, #T_73895_row2_col4, #T_73895_row2_col5, #T_73895_row2_col6 {
  color: red;
}
</style>
<table id="T_73895">
  <thead>
    <tr>
      <th class="blank level0" >&nbsp;</th>
      <th id="T_73895_level0_col0" class="col_heading level0 col0" >2020</th>
      <th id="T_73895_level0_col1" class="col_heading level0 col1" >2021</th>
      <th id="T_73895_level0_col2" class="col_heading level0 col2" >2022</th>
      <th id="T_73895_level0_col3" class="col_heading level0 col3" >2023</th>
      <th id="T_73895_level0_col4" class="col_heading level0 col4" >2024</th>
      <th id="T_73895_level0_col5" class="col_heading level0 col5" >2025</th>
      <th id="T_73895_level0_col6" class="col_heading level0 col6" >Average</th>
=======
#T_8d9af td.col-1 {
  text-align: center;
}
#T_8d9af td.col-1 {
  text-align: center;
}
#T_8d9af td.col-1 {
  text-align: center;
}
#T_8d9af td.col-1 {
  text-align: center;
}
#T_8d9af_row0_col1, #T_8d9af_row0_col2, #T_8d9af_row0_col3, #T_8d9af_row0_col4, #T_8d9af_row0_col5, #T_8d9af_row0_col6, #T_8d9af_row1_col4, #T_8d9af_row1_col5, #T_8d9af_row2_col2, #T_8d9af_row3_col4, #T_8d9af_row3_col5 {
  color: green;
}
#T_8d9af_row2_col1, #T_8d9af_row2_col3, #T_8d9af_row2_col4, #T_8d9af_row2_col5, #T_8d9af_row2_col6 {
  color: red;
}
</style>
<table id="T_8d9af">
  <thead>
    <tr>
      <th class="blank level0" >&nbsp;</th>
      <th id="T_8d9af_level0_col0" class="col_heading level0 col0" >2020</th>
      <th id="T_8d9af_level0_col1" class="col_heading level0 col1" >2021</th>
      <th id="T_8d9af_level0_col2" class="col_heading level0 col2" >2022</th>
      <th id="T_8d9af_level0_col3" class="col_heading level0 col3" >2023</th>
      <th id="T_8d9af_level0_col4" class="col_heading level0 col4" >2024</th>
      <th id="T_8d9af_level0_col5" class="col_heading level0 col5" >2025</th>
      <th id="T_8d9af_level0_col6" class="col_heading level0 col6" >Average</th>
>>>>>>> f6051e9c
    </tr>
  </thead>
  <tbody>
    <tr>
<<<<<<< HEAD
      <th id="T_73895_level0_row0" class="row_heading level0 row0" >Revenue Growth (%)</th>
      <td id="T_73895_row0_col0" class="data row0 col0" ></td>
      <td id="T_73895_row0_col1" class="data row0 col1" >7.1%</td>
      <td id="T_73895_row0_col2" class="data row0 col2" >6.9%</td>
      <td id="T_73895_row0_col3" class="data row0 col3" >16.8%</td>
      <td id="T_73895_row0_col4" class="data row0 col4" >2.3%</td>
      <td id="T_73895_row0_col5" class="data row0 col5" >18.7%</td>
      <td id="T_73895_row0_col6" class="data row0 col6" >10.4%</td>
    </tr>
    <tr>
      <th id="T_73895_level0_row1" class="row_heading level0 row1" >Revenue Analysts (#)</th>
      <td id="T_73895_row1_col0" class="data row1 col0" >0</td>
      <td id="T_73895_row1_col1" class="data row1 col1" >0</td>
      <td id="T_73895_row1_col2" class="data row1 col2" >0</td>
      <td id="T_73895_row1_col3" class="data row1 col3" >0</td>
      <td id="T_73895_row1_col4" class="data row1 col4" >8</td>
      <td id="T_73895_row1_col5" class="data row1 col5" >8</td>
      <td id="T_73895_row1_col6" class="data row1 col6" ></td>
    </tr>
    <tr>
      <th id="T_73895_level0_row2" class="row_heading level0 row2" >EPS Growth (%)</th>
      <td id="T_73895_row2_col0" class="data row2 col0" ></td>
      <td id="T_73895_row2_col1" class="data row2 col1" >-64.8%</td>
      <td id="T_73895_row2_col2" class="data row2 col2" >17.4%</td>
      <td id="T_73895_row2_col3" class="data row2 col3" >-55.0%</td>
      <td id="T_73895_row2_col4" class="data row2 col4" >-66.6%</td>
      <td id="T_73895_row2_col5" class="data row2 col5" >-522.5%</td>
      <td id="T_73895_row2_col6" class="data row2 col6" >-138.3%</td>
    </tr>
    <tr>
      <th id="T_73895_level0_row3" class="row_heading level0 row3" >EPS Analysts (#)</th>
      <td id="T_73895_row3_col0" class="data row3 col0" >0</td>
      <td id="T_73895_row3_col1" class="data row3 col1" >0</td>
      <td id="T_73895_row3_col2" class="data row3 col2" >0</td>
      <td id="T_73895_row3_col3" class="data row3 col3" >0</td>
      <td id="T_73895_row3_col4" class="data row3 col4" >10</td>
      <td id="T_73895_row3_col5" class="data row3 col5" >11</td>
      <td id="T_73895_row3_col6" class="data row3 col6" ></td>
=======
      <th id="T_8d9af_level0_row0" class="row_heading level0 row0" >Revenue Growth (%)</th>
      <td id="T_8d9af_row0_col0" class="data row0 col0" ></td>
      <td id="T_8d9af_row0_col1" class="data row0 col1" >7.1%</td>
      <td id="T_8d9af_row0_col2" class="data row0 col2" >6.9%</td>
      <td id="T_8d9af_row0_col3" class="data row0 col3" >16.8%</td>
      <td id="T_8d9af_row0_col4" class="data row0 col4" >2.3%</td>
      <td id="T_8d9af_row0_col5" class="data row0 col5" >18.7%</td>
      <td id="T_8d9af_row0_col6" class="data row0 col6" >10.4%</td>
    </tr>
    <tr>
      <th id="T_8d9af_level0_row1" class="row_heading level0 row1" >Revenue Analysts (#)</th>
      <td id="T_8d9af_row1_col0" class="data row1 col0" >0</td>
      <td id="T_8d9af_row1_col1" class="data row1 col1" >0</td>
      <td id="T_8d9af_row1_col2" class="data row1 col2" >0</td>
      <td id="T_8d9af_row1_col3" class="data row1 col3" >0</td>
      <td id="T_8d9af_row1_col4" class="data row1 col4" >8</td>
      <td id="T_8d9af_row1_col5" class="data row1 col5" >8</td>
      <td id="T_8d9af_row1_col6" class="data row1 col6" ></td>
    </tr>
    <tr>
      <th id="T_8d9af_level0_row2" class="row_heading level0 row2" >EPS Growth (%)</th>
      <td id="T_8d9af_row2_col0" class="data row2 col0" ></td>
      <td id="T_8d9af_row2_col1" class="data row2 col1" >-64.8%</td>
      <td id="T_8d9af_row2_col2" class="data row2 col2" >17.4%</td>
      <td id="T_8d9af_row2_col3" class="data row2 col3" >-55.0%</td>
      <td id="T_8d9af_row2_col4" class="data row2 col4" >-66.7%</td>
      <td id="T_8d9af_row2_col5" class="data row2 col5" >-522.5%</td>
      <td id="T_8d9af_row2_col6" class="data row2 col6" >-138.3%</td>
    </tr>
    <tr>
      <th id="T_8d9af_level0_row3" class="row_heading level0 row3" >EPS Analysts (#)</th>
      <td id="T_8d9af_row3_col0" class="data row3 col0" >0</td>
      <td id="T_8d9af_row3_col1" class="data row3 col1" >0</td>
      <td id="T_8d9af_row3_col2" class="data row3 col2" >0</td>
      <td id="T_8d9af_row3_col3" class="data row3 col3" >0</td>
      <td id="T_8d9af_row3_col4" class="data row3 col4" >10</td>
      <td id="T_8d9af_row3_col5" class="data row3 col5" >11</td>
      <td id="T_8d9af_row3_col6" class="data row3 col6" ></td>
>>>>>>> f6051e9c
    </tr>
  </tbody>
</table>

    </body>
    </html>
    
            </div>
        </div>

        <!-- New Carousel for YoY Growth Charts -->
        <div><br><br><h1>BA - Y/Y % Change</h1></div>
        <div class="carousel-container">
            <div class="carousel-item">
                <img src="../charts/BA_revenue_yoy_change.png" alt="Revenue Year-over-Year Change Chart">
            </div>
            <div class="carousel-item">
                <img src="../charts/BA_eps_yoy_change.png" alt="EPS Year-over-Year Change Chart">
            </div>
        </div>
        <div class="balance-sheet-container">
            <div class="balance-sheet-table">
                <style type="text/css">
<<<<<<< HEAD
#T_af25a_row5_col1 {
  color: red;
}
</style>
<table id="T_af25a">
  <thead>
    <tr>
      <th class="blank level0" >&nbsp;</th>
      <th id="T_af25a_level0_col0" class="col_heading level0 col0" >Metric</th>
      <th id="T_af25a_level0_col1" class="col_heading level0 col1" >Value</th>
=======
#T_23b98_row5_col1 {
  color: red;
}
</style>
<table id="T_23b98">
  <thead>
    <tr>
      <th class="blank level0" >&nbsp;</th>
      <th id="T_23b98_level0_col0" class="col_heading level0 col0" >Metric</th>
      <th id="T_23b98_level0_col1" class="col_heading level0 col1" >Value</th>
>>>>>>> f6051e9c
    </tr>
  </thead>
  <tbody>
    <tr>
<<<<<<< HEAD
      <th id="T_af25a_level0_row0" class="row_heading level0 row0" >0</th>
      <td id="T_af25a_row0_col0" class="data row0 col0" >Total Assets</td>
      <td id="T_af25a_row0_col1" class="data row0 col1" >$134,484M</td>
    </tr>
    <tr>
      <th id="T_af25a_level0_row1" class="row_heading level0 row1" >1</th>
      <td id="T_af25a_row1_col0" class="data row1 col0" >Cash</td>
      <td id="T_af25a_row1_col1" class="data row1 col1" >$6,914M</td>
    </tr>
    <tr>
      <th id="T_af25a_level0_row2" class="row_heading level0 row2" >2</th>
      <td id="T_af25a_row2_col0" class="data row2 col0" >Total Liabilities</td>
      <td id="T_af25a_row2_col1" class="data row2 col1" >$151,500M</td>
    </tr>
    <tr>
      <th id="T_af25a_level0_row3" class="row_heading level0 row3" >3</th>
      <td id="T_af25a_row3_col0" class="data row3 col0" >Total Debt</td>
      <td id="T_af25a_row3_col1" class="data row3 col1" >$47,940M</td>
    </tr>
    <tr>
      <th id="T_af25a_level0_row4" class="row_heading level0 row4" >4</th>
      <td id="T_af25a_row4_col0" class="data row4 col0" >Total Equity</td>
      <td id="T_af25a_row4_col1" class="data row4 col1" >$-17,009M</td>
    </tr>
    <tr>
      <th id="T_af25a_level0_row5" class="row_heading level0 row5" >5</th>
      <td id="T_af25a_row5_col0" class="data row5 col0" >Debt to Equity Ratio</td>
      <td id="T_af25a_row5_col1" class="data row5 col1" >-2.82</td>
=======
      <th id="T_23b98_level0_row0" class="row_heading level0 row0" >0</th>
      <td id="T_23b98_row0_col0" class="data row0 col0" >Total Assets</td>
      <td id="T_23b98_row0_col1" class="data row0 col1" >$134,484M</td>
    </tr>
    <tr>
      <th id="T_23b98_level0_row1" class="row_heading level0 row1" >1</th>
      <td id="T_23b98_row1_col0" class="data row1 col0" >Cash</td>
      <td id="T_23b98_row1_col1" class="data row1 col1" >$6,914M</td>
    </tr>
    <tr>
      <th id="T_23b98_level0_row2" class="row_heading level0 row2" >2</th>
      <td id="T_23b98_row2_col0" class="data row2 col0" >Total Liabilities</td>
      <td id="T_23b98_row2_col1" class="data row2 col1" >$151,500M</td>
    </tr>
    <tr>
      <th id="T_23b98_level0_row3" class="row_heading level0 row3" >3</th>
      <td id="T_23b98_row3_col0" class="data row3 col0" >Total Debt</td>
      <td id="T_23b98_row3_col1" class="data row3 col1" >$47,940M</td>
    </tr>
    <tr>
      <th id="T_23b98_level0_row4" class="row_heading level0 row4" >4</th>
      <td id="T_23b98_row4_col0" class="data row4 col0" >Total Equity</td>
      <td id="T_23b98_row4_col1" class="data row4 col1" >$-17,009M</td>
    </tr>
    <tr>
      <th id="T_23b98_level0_row5" class="row_heading level0 row5" >5</th>
      <td id="T_23b98_row5_col0" class="data row5 col0" >Debt to Equity Ratio</td>
      <td id="T_23b98_row5_col1" class="data row5 col1" >-2.82</td>
>>>>>>> f6051e9c
    </tr>
  </tbody>
</table>

            </div>
            <div class="balance-sheet-chart">
                <img src="../charts/BA_balance_sheet_chart.png" alt="BA Balance Sheet Chart">
            </div>
        </div>
        <hr>
        
        <div><br><br><h1>BA - Valuation Chart</h1></div>
        <div><br>
            <img src="../charts/BA_valuation_chart.png" alt="Valuation Chart">
            <br><br>
            <div class="valuation-tables">
                <table border="1" class="dataframe table table-striped">
  <thead>
    <tr style="text-align: left;">
      <th>Share Price</th>
      <th>Treasury Yield</th>
      <th>Estimates</th>
      <th>Fair Value (P/E)</th>
      <th>Fair Value (P/S)</th>
      <th>Current P/S</th>
    </tr>
  </thead>
  <tbody>
    <tr>
<<<<<<< HEAD
      <td>$185.86</td>
=======
      <td>$185.59</td>
>>>>>>> f6051e9c
      <td>4.5%</td>
      <td>Nicks&nbsp;Growth:&nbsp;3%<br>Nick's&nbsp;Expected&nbsp;Margin:&nbsp;2%<br>FINVIZ&nbsp;Growth:&nbsp;N/A</td>
      <td>Nicks:&nbsp;9<br>Finviz:&nbsp;6</td>
      <td>Nick's: 0.172</td>
      <td>1.5</td>
    </tr>
  </tbody>
</table>
                <table border="1" class="dataframe table table-striped">
  <thead>
    <tr style="text-align: left;">
      <th>Basis</th>
      <th>Year</th>
      <th>Nicks Valuation</th>
      <th>Nicks vs Share Price</th>
    </tr>
  </thead>
  <tbody>
    <tr>
      <td>$124.52 RevPS</td>
      <td>TTM</td>
      <td>$21.45</td>
<<<<<<< HEAD
      <td><span style="color: red">-88.5%</span></td>
=======
      <td><span style="color: red">-88.4%</span></td>
>>>>>>> f6051e9c
    </tr>
    <tr>
      <td>$129.60 RevPS</td>
      <td>2024</td>
      <td>$22.33</td>
      <td><span style="color: red">-88.0%</span></td>
    </tr>
    <tr>
      <td>$5.07 EPS</td>
      <td>2025</td>
      <td>$43.68</td>
      <td><span style="color: red">-76.5%</span></td>
    </tr>
  </tbody>
</table>
            </div>
            <br><br><br><hr>
        </div>
        

        <footer>
            <a href="../index.html" class="home-button">Back to Home</a>
            <br><br><br><br><br>
        </footer>
    </body>
    </html>
    <|MERGE_RESOLUTION|>--- conflicted
+++ resolved
@@ -30,11 +30,7 @@
         }
     </style>
     <table>
-<<<<<<< HEAD
-    <tr><th>Close Price</th><th>Market Cap</th><th>P/E Ratio</th><th>Forward P/E Ratio</th><th>Implied Growth*</th><th>Implied Forward Growth*</th><th>P/B Ratio</th></tr><tr><td>$185.86</td><td>$114.10B</td><td>-</td><td>36.4</td><td>N/A</td><td>18.3%</td><td>-</td></tr></table></p>
-=======
     <tr><th>Close Price</th><th>Market Cap</th><th>P/E Ratio</th><th>Forward P/E Ratio</th><th>Implied Growth*</th><th>Implied Forward Growth*</th><th>P/B Ratio</th></tr><tr><td>$185.59</td><td>$113.93B</td><td>-</td><td>36.3</td><td>N/A</td><td>18.2%</td><td>-</td></tr></table></p>
->>>>>>> f6051e9c
         </section>
 
         <!-- Section for financial charts and tables -->
@@ -42,26 +38,6 @@
             <img src="../charts/BA_revenue_net_income_chart.png" alt="Revenue and Net Income Chart">
             <img src="../charts/BA_eps_chart.png" alt="EPS Chart">
             <style type="text/css">
-<<<<<<< HEAD
-#T_d9e09_row1_col4, #T_d9e09_row2_col4, #T_d9e09_row2_col5, #T_d9e09_row2_col6, #T_d9e09_row3_col4, #T_d9e09_row5_col4 {
-  color: green;
-}
-#T_d9e09_row1_col5, #T_d9e09_row1_col6, #T_d9e09_row3_col5, #T_d9e09_row3_col6, #T_d9e09_row4_col4, #T_d9e09_row4_col5, #T_d9e09_row4_col6, #T_d9e09_row5_col5, #T_d9e09_row5_col6 {
-  color: red;
-}
-</style>
-<table id="T_d9e09">
-  <thead>
-    <tr>
-      <th class="blank level0" >&nbsp;</th>
-      <th id="T_d9e09_level0_col0" class="col_heading level0 col0" >Date</th>
-      <th id="T_d9e09_level0_col1" class="col_heading level0 col1" >Revenue</th>
-      <th id="T_d9e09_level0_col2" class="col_heading level0 col2" >Net Income</th>
-      <th id="T_d9e09_level0_col3" class="col_heading level0 col3" >EPS</th>
-      <th id="T_d9e09_level0_col4" class="col_heading level0 col4" >Revenue Change</th>
-      <th id="T_d9e09_level0_col5" class="col_heading level0 col5" >Net Income Change</th>
-      <th id="T_d9e09_level0_col6" class="col_heading level0 col6" >EPS Change</th>
-=======
 #T_578bb_row1_col4, #T_578bb_row2_col4, #T_578bb_row2_col5, #T_578bb_row2_col6, #T_578bb_row3_col4, #T_578bb_row5_col4 {
   color: green;
 }
@@ -80,71 +56,10 @@
       <th id="T_578bb_level0_col4" class="col_heading level0 col4" >Revenue Change</th>
       <th id="T_578bb_level0_col5" class="col_heading level0 col5" >Net Income Change</th>
       <th id="T_578bb_level0_col6" class="col_heading level0 col6" >EPS Change</th>
->>>>>>> f6051e9c
-    </tr>
-  </thead>
-  <tbody>
-    <tr>
-<<<<<<< HEAD
-      <th id="T_d9e09_level0_row0" class="row_heading level0 row0" >0</th>
-      <td id="T_d9e09_row0_col0" class="data row0 col0" >2020-12-31</td>
-      <td id="T_d9e09_row0_col1" class="data row0 col1" >$58.2B</td>
-      <td id="T_d9e09_row0_col2" class="data row0 col2" >$-11.9B</td>
-      <td id="T_d9e09_row0_col3" class="data row0 col3" >$-20.88</td>
-      <td id="T_d9e09_row0_col4" class="data row0 col4" >N/A</td>
-      <td id="T_d9e09_row0_col5" class="data row0 col5" >N/A</td>
-      <td id="T_d9e09_row0_col6" class="data row0 col6" >N/A</td>
-    </tr>
-    <tr>
-      <th id="T_d9e09_level0_row1" class="row_heading level0 row1" >1</th>
-      <td id="T_d9e09_row1_col0" class="data row1 col0" >2021-12-31</td>
-      <td id="T_d9e09_row1_col1" class="data row1 col1" >$62.3B</td>
-      <td id="T_d9e09_row1_col2" class="data row1 col2" >$-4.2B</td>
-      <td id="T_d9e09_row1_col3" class="data row1 col3" >$-7.15</td>
-      <td id="T_d9e09_row1_col4" class="data row1 col4" >7.1%</td>
-      <td id="T_d9e09_row1_col5" class="data row1 col5" >-64.8%</td>
-      <td id="T_d9e09_row1_col6" class="data row1 col6" >-65.8%</td>
-    </tr>
-    <tr>
-      <th id="T_d9e09_level0_row2" class="row_heading level0 row2" >2</th>
-      <td id="T_d9e09_row2_col0" class="data row2 col0" >2022-12-31</td>
-      <td id="T_d9e09_row2_col1" class="data row2 col1" >$66.6B</td>
-      <td id="T_d9e09_row2_col2" class="data row2 col2" >$-4.9B</td>
-      <td id="T_d9e09_row2_col3" class="data row2 col3" >$-8.30</td>
-      <td id="T_d9e09_row2_col4" class="data row2 col4" >6.9%</td>
-      <td id="T_d9e09_row2_col5" class="data row2 col5" >17.4%</td>
-      <td id="T_d9e09_row2_col6" class="data row2 col6" >16.1%</td>
-    </tr>
-    <tr>
-      <th id="T_d9e09_level0_row3" class="row_heading level0 row3" >3</th>
-      <td id="T_d9e09_row3_col0" class="data row3 col0" >2023-12-31</td>
-      <td id="T_d9e09_row3_col1" class="data row3 col1" >$77.8B</td>
-      <td id="T_d9e09_row3_col2" class="data row3 col2" >$-2.2B</td>
-      <td id="T_d9e09_row3_col3" class="data row3 col3" >$-3.67</td>
-      <td id="T_d9e09_row3_col4" class="data row3 col4" >16.8%</td>
-      <td id="T_d9e09_row3_col5" class="data row3 col5" >-55.0%</td>
-      <td id="T_d9e09_row3_col6" class="data row3 col6" >-55.8%</td>
-    </tr>
-    <tr>
-      <th id="T_d9e09_level0_row4" class="row_heading level0 row4" >4</th>
-      <td id="T_d9e09_row4_col0" class="data row4 col0" >TTM 2024-03-31</td>
-      <td id="T_d9e09_row4_col1" class="data row4 col1" >$76.4B</td>
-      <td id="T_d9e09_row4_col2" class="data row4 col2" >$-2.2B</td>
-      <td id="T_d9e09_row4_col3" class="data row4 col3" >$-3.54</td>
-      <td id="T_d9e09_row4_col4" class="data row4 col4" >-1.7%</td>
-      <td id="T_d9e09_row4_col5" class="data row4 col5" >-3.2%</td>
-      <td id="T_d9e09_row4_col6" class="data row4 col6" >-3.5%</td>
-    </tr>
-    <tr>
-      <th id="T_d9e09_level0_row5" class="row_heading level0 row5" >5</th>
-      <td id="T_d9e09_row5_col0" class="data row5 col0" >Average</td>
-      <td id="T_d9e09_row5_col1" class="data row5 col1" ></td>
-      <td id="T_d9e09_row5_col2" class="data row5 col2" ></td>
-      <td id="T_d9e09_row5_col3" class="data row5 col3" ></td>
-      <td id="T_d9e09_row5_col4" class="data row5 col4" >7.3%</td>
-      <td id="T_d9e09_row5_col5" class="data row5 col5" >-26.4%</td>
-      <td id="T_d9e09_row5_col6" class="data row5 col6" >-27.2%</td>
-=======
+    </tr>
+  </thead>
+  <tbody>
+    <tr>
       <th id="T_578bb_level0_row0" class="row_heading level0 row0" >0</th>
       <td id="T_578bb_row0_col0" class="data row0 col0" >2020-12-31</td>
       <td id="T_578bb_row0_col1" class="data row0 col1" >$58.2B</td>
@@ -203,7 +118,6 @@
       <td id="T_578bb_row5_col4" class="data row5 col4" >7.3%</td>
       <td id="T_578bb_row5_col5" class="data row5 col5" >-26.4%</td>
       <td id="T_578bb_row5_col6" class="data row5 col6" >-27.2%</td>
->>>>>>> f6051e9c
     </tr>
   </tbody>
 </table>
@@ -245,38 +159,6 @@
     <body>
         <h2 style="text-align:center;">BA Year-over-Year Growth</h2>
         <style type="text/css">
-<<<<<<< HEAD
-#T_73895 td.col-1 {
-  text-align: center;
-}
-#T_73895 td.col-1 {
-  text-align: center;
-}
-#T_73895 td.col-1 {
-  text-align: center;
-}
-#T_73895 td.col-1 {
-  text-align: center;
-}
-#T_73895_row0_col1, #T_73895_row0_col2, #T_73895_row0_col3, #T_73895_row0_col4, #T_73895_row0_col5, #T_73895_row0_col6, #T_73895_row1_col4, #T_73895_row1_col5, #T_73895_row2_col2, #T_73895_row3_col4, #T_73895_row3_col5 {
-  color: green;
-}
-#T_73895_row2_col1, #T_73895_row2_col3, #T_73895_row2_col4, #T_73895_row2_col5, #T_73895_row2_col6 {
-  color: red;
-}
-</style>
-<table id="T_73895">
-  <thead>
-    <tr>
-      <th class="blank level0" >&nbsp;</th>
-      <th id="T_73895_level0_col0" class="col_heading level0 col0" >2020</th>
-      <th id="T_73895_level0_col1" class="col_heading level0 col1" >2021</th>
-      <th id="T_73895_level0_col2" class="col_heading level0 col2" >2022</th>
-      <th id="T_73895_level0_col3" class="col_heading level0 col3" >2023</th>
-      <th id="T_73895_level0_col4" class="col_heading level0 col4" >2024</th>
-      <th id="T_73895_level0_col5" class="col_heading level0 col5" >2025</th>
-      <th id="T_73895_level0_col6" class="col_heading level0 col6" >Average</th>
-=======
 #T_8d9af td.col-1 {
   text-align: center;
 }
@@ -307,51 +189,10 @@
       <th id="T_8d9af_level0_col4" class="col_heading level0 col4" >2024</th>
       <th id="T_8d9af_level0_col5" class="col_heading level0 col5" >2025</th>
       <th id="T_8d9af_level0_col6" class="col_heading level0 col6" >Average</th>
->>>>>>> f6051e9c
-    </tr>
-  </thead>
-  <tbody>
-    <tr>
-<<<<<<< HEAD
-      <th id="T_73895_level0_row0" class="row_heading level0 row0" >Revenue Growth (%)</th>
-      <td id="T_73895_row0_col0" class="data row0 col0" ></td>
-      <td id="T_73895_row0_col1" class="data row0 col1" >7.1%</td>
-      <td id="T_73895_row0_col2" class="data row0 col2" >6.9%</td>
-      <td id="T_73895_row0_col3" class="data row0 col3" >16.8%</td>
-      <td id="T_73895_row0_col4" class="data row0 col4" >2.3%</td>
-      <td id="T_73895_row0_col5" class="data row0 col5" >18.7%</td>
-      <td id="T_73895_row0_col6" class="data row0 col6" >10.4%</td>
-    </tr>
-    <tr>
-      <th id="T_73895_level0_row1" class="row_heading level0 row1" >Revenue Analysts (#)</th>
-      <td id="T_73895_row1_col0" class="data row1 col0" >0</td>
-      <td id="T_73895_row1_col1" class="data row1 col1" >0</td>
-      <td id="T_73895_row1_col2" class="data row1 col2" >0</td>
-      <td id="T_73895_row1_col3" class="data row1 col3" >0</td>
-      <td id="T_73895_row1_col4" class="data row1 col4" >8</td>
-      <td id="T_73895_row1_col5" class="data row1 col5" >8</td>
-      <td id="T_73895_row1_col6" class="data row1 col6" ></td>
-    </tr>
-    <tr>
-      <th id="T_73895_level0_row2" class="row_heading level0 row2" >EPS Growth (%)</th>
-      <td id="T_73895_row2_col0" class="data row2 col0" ></td>
-      <td id="T_73895_row2_col1" class="data row2 col1" >-64.8%</td>
-      <td id="T_73895_row2_col2" class="data row2 col2" >17.4%</td>
-      <td id="T_73895_row2_col3" class="data row2 col3" >-55.0%</td>
-      <td id="T_73895_row2_col4" class="data row2 col4" >-66.6%</td>
-      <td id="T_73895_row2_col5" class="data row2 col5" >-522.5%</td>
-      <td id="T_73895_row2_col6" class="data row2 col6" >-138.3%</td>
-    </tr>
-    <tr>
-      <th id="T_73895_level0_row3" class="row_heading level0 row3" >EPS Analysts (#)</th>
-      <td id="T_73895_row3_col0" class="data row3 col0" >0</td>
-      <td id="T_73895_row3_col1" class="data row3 col1" >0</td>
-      <td id="T_73895_row3_col2" class="data row3 col2" >0</td>
-      <td id="T_73895_row3_col3" class="data row3 col3" >0</td>
-      <td id="T_73895_row3_col4" class="data row3 col4" >10</td>
-      <td id="T_73895_row3_col5" class="data row3 col5" >11</td>
-      <td id="T_73895_row3_col6" class="data row3 col6" ></td>
-=======
+    </tr>
+  </thead>
+  <tbody>
+    <tr>
       <th id="T_8d9af_level0_row0" class="row_heading level0 row0" >Revenue Growth (%)</th>
       <td id="T_8d9af_row0_col0" class="data row0 col0" ></td>
       <td id="T_8d9af_row0_col1" class="data row0 col1" >7.1%</td>
@@ -390,7 +231,6 @@
       <td id="T_8d9af_row3_col4" class="data row3 col4" >10</td>
       <td id="T_8d9af_row3_col5" class="data row3 col5" >11</td>
       <td id="T_8d9af_row3_col6" class="data row3 col6" ></td>
->>>>>>> f6051e9c
     </tr>
   </tbody>
 </table>
@@ -414,18 +254,6 @@
         <div class="balance-sheet-container">
             <div class="balance-sheet-table">
                 <style type="text/css">
-<<<<<<< HEAD
-#T_af25a_row5_col1 {
-  color: red;
-}
-</style>
-<table id="T_af25a">
-  <thead>
-    <tr>
-      <th class="blank level0" >&nbsp;</th>
-      <th id="T_af25a_level0_col0" class="col_heading level0 col0" >Metric</th>
-      <th id="T_af25a_level0_col1" class="col_heading level0 col1" >Value</th>
-=======
 #T_23b98_row5_col1 {
   color: red;
 }
@@ -436,41 +264,10 @@
       <th class="blank level0" >&nbsp;</th>
       <th id="T_23b98_level0_col0" class="col_heading level0 col0" >Metric</th>
       <th id="T_23b98_level0_col1" class="col_heading level0 col1" >Value</th>
->>>>>>> f6051e9c
-    </tr>
-  </thead>
-  <tbody>
-    <tr>
-<<<<<<< HEAD
-      <th id="T_af25a_level0_row0" class="row_heading level0 row0" >0</th>
-      <td id="T_af25a_row0_col0" class="data row0 col0" >Total Assets</td>
-      <td id="T_af25a_row0_col1" class="data row0 col1" >$134,484M</td>
-    </tr>
-    <tr>
-      <th id="T_af25a_level0_row1" class="row_heading level0 row1" >1</th>
-      <td id="T_af25a_row1_col0" class="data row1 col0" >Cash</td>
-      <td id="T_af25a_row1_col1" class="data row1 col1" >$6,914M</td>
-    </tr>
-    <tr>
-      <th id="T_af25a_level0_row2" class="row_heading level0 row2" >2</th>
-      <td id="T_af25a_row2_col0" class="data row2 col0" >Total Liabilities</td>
-      <td id="T_af25a_row2_col1" class="data row2 col1" >$151,500M</td>
-    </tr>
-    <tr>
-      <th id="T_af25a_level0_row3" class="row_heading level0 row3" >3</th>
-      <td id="T_af25a_row3_col0" class="data row3 col0" >Total Debt</td>
-      <td id="T_af25a_row3_col1" class="data row3 col1" >$47,940M</td>
-    </tr>
-    <tr>
-      <th id="T_af25a_level0_row4" class="row_heading level0 row4" >4</th>
-      <td id="T_af25a_row4_col0" class="data row4 col0" >Total Equity</td>
-      <td id="T_af25a_row4_col1" class="data row4 col1" >$-17,009M</td>
-    </tr>
-    <tr>
-      <th id="T_af25a_level0_row5" class="row_heading level0 row5" >5</th>
-      <td id="T_af25a_row5_col0" class="data row5 col0" >Debt to Equity Ratio</td>
-      <td id="T_af25a_row5_col1" class="data row5 col1" >-2.82</td>
-=======
+    </tr>
+  </thead>
+  <tbody>
+    <tr>
       <th id="T_23b98_level0_row0" class="row_heading level0 row0" >0</th>
       <td id="T_23b98_row0_col0" class="data row0 col0" >Total Assets</td>
       <td id="T_23b98_row0_col1" class="data row0 col1" >$134,484M</td>
@@ -499,7 +296,6 @@
       <th id="T_23b98_level0_row5" class="row_heading level0 row5" >5</th>
       <td id="T_23b98_row5_col0" class="data row5 col0" >Debt to Equity Ratio</td>
       <td id="T_23b98_row5_col1" class="data row5 col1" >-2.82</td>
->>>>>>> f6051e9c
     </tr>
   </tbody>
 </table>
@@ -529,11 +325,7 @@
   </thead>
   <tbody>
     <tr>
-<<<<<<< HEAD
-      <td>$185.86</td>
-=======
       <td>$185.59</td>
->>>>>>> f6051e9c
       <td>4.5%</td>
       <td>Nicks&nbsp;Growth:&nbsp;3%<br>Nick's&nbsp;Expected&nbsp;Margin:&nbsp;2%<br>FINVIZ&nbsp;Growth:&nbsp;N/A</td>
       <td>Nicks:&nbsp;9<br>Finviz:&nbsp;6</td>
@@ -556,11 +348,7 @@
       <td>$124.52 RevPS</td>
       <td>TTM</td>
       <td>$21.45</td>
-<<<<<<< HEAD
-      <td><span style="color: red">-88.5%</span></td>
-=======
       <td><span style="color: red">-88.4%</span></td>
->>>>>>> f6051e9c
     </tr>
     <tr>
       <td>$129.60 RevPS</td>
