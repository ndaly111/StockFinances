
    <!DOCTYPE html>
    <html lang="en">
    <head>
        <meta charset="UTF-8">
        <title>LMT - Financial Overview</title>
        <link rel="stylesheet" href="../style.css">
    </head>
    <body>
        <header>
            <a href="../index.html" class="home-button">Home</a>
            <h1>Lockheed Martin Corporation - Financial Overview</h1>
            <h2>Ticker - LMT</h2>
        </header>

        <!-- Section for ticker information and summary -->
        <section>
            <p>
    <style>
        table {
            width: 80%;
            margin-left: auto;
            margin-right: auto;
            border-collapse: collapse;
            text-align: center;
            font-family: 'Arial', sans-serif; /* Using Arial as an example of a sans-serif font */
        }
        th, td {
            padding: 8px 12px;
        }
    </style>
    <table>
<<<<<<< HEAD
    <tr><th>Close Price</th><th>Market Cap</th><th>P/E Ratio</th><th>Forward P/E Ratio</th><th>Implied Growth*</th><th>Implied Forward Growth*</th><th>P/B Ratio</th></tr><tr><td>$467.70</td><td>$112.22B</td><td>17.1</td><td>16.7</td><td>10.0%</td><td>9.7%</td><td>16.8</td></tr></table></p>
=======
    <tr><th>Close Price</th><th>Market Cap</th><th>P/E Ratio</th><th>Forward P/E Ratio</th><th>Implied Growth*</th><th>Implied Forward Growth*</th><th>P/B Ratio</th></tr><tr><td>$467.30</td><td>$112.12B</td><td>17.1</td><td>16.7</td><td>10.0%</td><td>9.7%</td><td>16.8</td></tr></table></p>
>>>>>>> f6051e9c
        </section>

        <!-- Section for financial charts and tables -->
        <div>
            <img src="../charts/LMT_revenue_net_income_chart.png" alt="Revenue and Net Income Chart">
            <img src="../charts/LMT_eps_chart.png" alt="EPS Chart">
            <style type="text/css">
<<<<<<< HEAD
#T_b731c_row1_col4, #T_b731c_row3_col4, #T_b731c_row3_col5, #T_b731c_row3_col6, #T_b731c_row4_col4, #T_b731c_row5_col4, #T_b731c_row5_col5, #T_b731c_row5_col6 {
  color: green;
}
#T_b731c_row1_col5, #T_b731c_row1_col6, #T_b731c_row2_col4, #T_b731c_row2_col5, #T_b731c_row2_col6, #T_b731c_row4_col5, #T_b731c_row4_col6 {
  color: red;
}
</style>
<table id="T_b731c">
  <thead>
    <tr>
      <th class="blank level0" >&nbsp;</th>
      <th id="T_b731c_level0_col0" class="col_heading level0 col0" >Date</th>
      <th id="T_b731c_level0_col1" class="col_heading level0 col1" >Revenue</th>
      <th id="T_b731c_level0_col2" class="col_heading level0 col2" >Net Income</th>
      <th id="T_b731c_level0_col3" class="col_heading level0 col3" >EPS</th>
      <th id="T_b731c_level0_col4" class="col_heading level0 col4" >Revenue Change</th>
      <th id="T_b731c_level0_col5" class="col_heading level0 col5" >Net Income Change</th>
      <th id="T_b731c_level0_col6" class="col_heading level0 col6" >EPS Change</th>
=======
#T_cf66c_row1_col4, #T_cf66c_row3_col4, #T_cf66c_row3_col5, #T_cf66c_row3_col6, #T_cf66c_row4_col4, #T_cf66c_row5_col4, #T_cf66c_row5_col5, #T_cf66c_row5_col6 {
  color: green;
}
#T_cf66c_row1_col5, #T_cf66c_row1_col6, #T_cf66c_row2_col4, #T_cf66c_row2_col5, #T_cf66c_row2_col6, #T_cf66c_row4_col5, #T_cf66c_row4_col6 {
  color: red;
}
</style>
<table id="T_cf66c">
  <thead>
    <tr>
      <th class="blank level0" >&nbsp;</th>
      <th id="T_cf66c_level0_col0" class="col_heading level0 col0" >Date</th>
      <th id="T_cf66c_level0_col1" class="col_heading level0 col1" >Revenue</th>
      <th id="T_cf66c_level0_col2" class="col_heading level0 col2" >Net Income</th>
      <th id="T_cf66c_level0_col3" class="col_heading level0 col3" >EPS</th>
      <th id="T_cf66c_level0_col4" class="col_heading level0 col4" >Revenue Change</th>
      <th id="T_cf66c_level0_col5" class="col_heading level0 col5" >Net Income Change</th>
      <th id="T_cf66c_level0_col6" class="col_heading level0 col6" >EPS Change</th>
>>>>>>> f6051e9c
    </tr>
  </thead>
  <tbody>
    <tr>
<<<<<<< HEAD
      <th id="T_b731c_level0_row0" class="row_heading level0 row0" >0</th>
      <td id="T_b731c_row0_col0" class="data row0 col0" >2020-12-31</td>
      <td id="T_b731c_row0_col1" class="data row0 col1" >$65.4B</td>
      <td id="T_b731c_row0_col2" class="data row0 col2" >$6.8B</td>
      <td id="T_b731c_row0_col3" class="data row0 col3" >$24.40</td>
      <td id="T_b731c_row0_col4" class="data row0 col4" >N/A</td>
      <td id="T_b731c_row0_col5" class="data row0 col5" >N/A</td>
      <td id="T_b731c_row0_col6" class="data row0 col6" >N/A</td>
    </tr>
    <tr>
      <th id="T_b731c_level0_row1" class="row_heading level0 row1" >1</th>
      <td id="T_b731c_row1_col0" class="data row1 col0" >2021-12-31</td>
      <td id="T_b731c_row1_col1" class="data row1 col1" >$67.0B</td>
      <td id="T_b731c_row1_col2" class="data row1 col2" >$6.3B</td>
      <td id="T_b731c_row1_col3" class="data row1 col3" >$22.85</td>
      <td id="T_b731c_row1_col4" class="data row1 col4" >2.5%</td>
      <td id="T_b731c_row1_col5" class="data row1 col5" >-7.6%</td>
      <td id="T_b731c_row1_col6" class="data row1 col6" >-6.4%</td>
    </tr>
    <tr>
      <th id="T_b731c_level0_row2" class="row_heading level0 row2" >2</th>
      <td id="T_b731c_row2_col0" class="data row2 col0" >2022-12-31</td>
      <td id="T_b731c_row2_col1" class="data row2 col1" >$66.0B</td>
      <td id="T_b731c_row2_col2" class="data row2 col2" >$5.7B</td>
      <td id="T_b731c_row2_col3" class="data row2 col3" >$21.74</td>
      <td id="T_b731c_row2_col4" class="data row2 col4" >-1.6%</td>
      <td id="T_b731c_row2_col5" class="data row2 col5" >-9.2%</td>
      <td id="T_b731c_row2_col6" class="data row2 col6" >-4.9%</td>
    </tr>
    <tr>
      <th id="T_b731c_level0_row3" class="row_heading level0 row3" >3</th>
      <td id="T_b731c_row3_col0" class="data row3 col0" >2023-12-31</td>
      <td id="T_b731c_row3_col1" class="data row3 col1" >$67.6B</td>
      <td id="T_b731c_row3_col2" class="data row3 col2" >$6.9B</td>
      <td id="T_b731c_row3_col3" class="data row3 col3" >$27.65</td>
      <td id="T_b731c_row3_col4" class="data row3 col4" >2.4%</td>
      <td id="T_b731c_row3_col5" class="data row3 col5" >20.7%</td>
      <td id="T_b731c_row3_col6" class="data row3 col6" >27.2%</td>
    </tr>
    <tr>
      <th id="T_b731c_level0_row4" class="row_heading level0 row4" >4</th>
      <td id="T_b731c_row4_col0" class="data row4 col0" >TTM 2024-03-31</td>
      <td id="T_b731c_row4_col1" class="data row4 col1" >$69.6B</td>
      <td id="T_b731c_row4_col2" class="data row4 col2" >$6.8B</td>
      <td id="T_b731c_row4_col3" class="data row4 col3" >$27.31</td>
      <td id="T_b731c_row4_col4" class="data row4 col4" >3.1%</td>
      <td id="T_b731c_row4_col5" class="data row4 col5" >-2.1%</td>
      <td id="T_b731c_row4_col6" class="data row4 col6" >-1.2%</td>
    </tr>
    <tr>
      <th id="T_b731c_level0_row5" class="row_heading level0 row5" >5</th>
      <td id="T_b731c_row5_col0" class="data row5 col0" >Average</td>
      <td id="T_b731c_row5_col1" class="data row5 col1" ></td>
      <td id="T_b731c_row5_col2" class="data row5 col2" ></td>
      <td id="T_b731c_row5_col3" class="data row5 col3" ></td>
      <td id="T_b731c_row5_col4" class="data row5 col4" >1.6%</td>
      <td id="T_b731c_row5_col5" class="data row5 col5" >0.5%</td>
      <td id="T_b731c_row5_col6" class="data row5 col6" >3.7%</td>
=======
      <th id="T_cf66c_level0_row0" class="row_heading level0 row0" >0</th>
      <td id="T_cf66c_row0_col0" class="data row0 col0" >2020-12-31</td>
      <td id="T_cf66c_row0_col1" class="data row0 col1" >$65.4B</td>
      <td id="T_cf66c_row0_col2" class="data row0 col2" >$6.8B</td>
      <td id="T_cf66c_row0_col3" class="data row0 col3" >$24.40</td>
      <td id="T_cf66c_row0_col4" class="data row0 col4" >N/A</td>
      <td id="T_cf66c_row0_col5" class="data row0 col5" >N/A</td>
      <td id="T_cf66c_row0_col6" class="data row0 col6" >N/A</td>
    </tr>
    <tr>
      <th id="T_cf66c_level0_row1" class="row_heading level0 row1" >1</th>
      <td id="T_cf66c_row1_col0" class="data row1 col0" >2021-12-31</td>
      <td id="T_cf66c_row1_col1" class="data row1 col1" >$67.0B</td>
      <td id="T_cf66c_row1_col2" class="data row1 col2" >$6.3B</td>
      <td id="T_cf66c_row1_col3" class="data row1 col3" >$22.85</td>
      <td id="T_cf66c_row1_col4" class="data row1 col4" >2.5%</td>
      <td id="T_cf66c_row1_col5" class="data row1 col5" >-7.6%</td>
      <td id="T_cf66c_row1_col6" class="data row1 col6" >-6.4%</td>
    </tr>
    <tr>
      <th id="T_cf66c_level0_row2" class="row_heading level0 row2" >2</th>
      <td id="T_cf66c_row2_col0" class="data row2 col0" >2022-12-31</td>
      <td id="T_cf66c_row2_col1" class="data row2 col1" >$66.0B</td>
      <td id="T_cf66c_row2_col2" class="data row2 col2" >$5.7B</td>
      <td id="T_cf66c_row2_col3" class="data row2 col3" >$21.74</td>
      <td id="T_cf66c_row2_col4" class="data row2 col4" >-1.6%</td>
      <td id="T_cf66c_row2_col5" class="data row2 col5" >-9.2%</td>
      <td id="T_cf66c_row2_col6" class="data row2 col6" >-4.9%</td>
    </tr>
    <tr>
      <th id="T_cf66c_level0_row3" class="row_heading level0 row3" >3</th>
      <td id="T_cf66c_row3_col0" class="data row3 col0" >2023-12-31</td>
      <td id="T_cf66c_row3_col1" class="data row3 col1" >$67.6B</td>
      <td id="T_cf66c_row3_col2" class="data row3 col2" >$6.9B</td>
      <td id="T_cf66c_row3_col3" class="data row3 col3" >$27.65</td>
      <td id="T_cf66c_row3_col4" class="data row3 col4" >2.4%</td>
      <td id="T_cf66c_row3_col5" class="data row3 col5" >20.7%</td>
      <td id="T_cf66c_row3_col6" class="data row3 col6" >27.2%</td>
    </tr>
    <tr>
      <th id="T_cf66c_level0_row4" class="row_heading level0 row4" >4</th>
      <td id="T_cf66c_row4_col0" class="data row4 col0" >TTM 2024-03-31</td>
      <td id="T_cf66c_row4_col1" class="data row4 col1" >$69.6B</td>
      <td id="T_cf66c_row4_col2" class="data row4 col2" >$6.8B</td>
      <td id="T_cf66c_row4_col3" class="data row4 col3" >$27.31</td>
      <td id="T_cf66c_row4_col4" class="data row4 col4" >3.1%</td>
      <td id="T_cf66c_row4_col5" class="data row4 col5" >-2.1%</td>
      <td id="T_cf66c_row4_col6" class="data row4 col6" >-1.2%</td>
    </tr>
    <tr>
      <th id="T_cf66c_level0_row5" class="row_heading level0 row5" >5</th>
      <td id="T_cf66c_row5_col0" class="data row5 col0" >Average</td>
      <td id="T_cf66c_row5_col1" class="data row5 col1" ></td>
      <td id="T_cf66c_row5_col2" class="data row5 col2" ></td>
      <td id="T_cf66c_row5_col3" class="data row5 col3" ></td>
      <td id="T_cf66c_row5_col4" class="data row5 col4" >1.6%</td>
      <td id="T_cf66c_row5_col5" class="data row5 col5" >0.5%</td>
      <td id="T_cf66c_row5_col6" class="data row5 col6" >3.7%</td>
>>>>>>> f6051e9c
    </tr>
  </tbody>
</table>

        </div>
        <div><br><br><hr><br><h1>LMT - Forecast Data</h1></div>
        <div class="carousel-container">
            <div class="carousel-item">
                <img src="../charts/LMT_Revenue_Net_Income_Forecast.png" alt="Revenue and Net Income Forecast Chart">
            </div>
            <div class="carousel-item">
                <img src="../charts/LMT_EPS_Forecast.png" alt="EPS Forecast Chart">
            </div>
            <div class="carousel-item">
                
    <html>
    <head>
    <title>YoY Growth Rates</title>
    <style>
        .table {
            width: 80%;
            margin-left: auto;
            margin-right: auto;
            border-collapse: collapse;
        }
        th, td {
            text-align: center;
            padding: 8px;
            border: 1px solid #ddd;
        }
        th {
            background-color: #f2f2f2;
        }
        body {
            font-family: Arial, sans-serif;
        }
    </style>
    </head>
    <body>
        <h2 style="text-align:center;">LMT Year-over-Year Growth</h2>
        <style type="text/css">
<<<<<<< HEAD
#T_44355 td.col-1 {
  text-align: center;
}
#T_44355 td.col-1 {
  text-align: center;
}
#T_44355 td.col-1 {
  text-align: center;
}
#T_44355 td.col-1 {
  text-align: center;
}
#T_44355_row0_col1, #T_44355_row0_col3, #T_44355_row0_col4, #T_44355_row0_col5, #T_44355_row0_col6, #T_44355_row1_col4, #T_44355_row1_col5, #T_44355_row2_col3, #T_44355_row2_col5, #T_44355_row2_col6, #T_44355_row3_col4, #T_44355_row3_col5 {
  color: green;
}
#T_44355_row0_col2, #T_44355_row2_col1, #T_44355_row2_col2, #T_44355_row2_col4 {
  color: red;
}
</style>
<table id="T_44355">
  <thead>
    <tr>
      <th class="blank level0" >&nbsp;</th>
      <th id="T_44355_level0_col0" class="col_heading level0 col0" >2020</th>
      <th id="T_44355_level0_col1" class="col_heading level0 col1" >2021</th>
      <th id="T_44355_level0_col2" class="col_heading level0 col2" >2022</th>
      <th id="T_44355_level0_col3" class="col_heading level0 col3" >2023</th>
      <th id="T_44355_level0_col4" class="col_heading level0 col4" >2024</th>
      <th id="T_44355_level0_col5" class="col_heading level0 col5" >2025</th>
      <th id="T_44355_level0_col6" class="col_heading level0 col6" >Average</th>
=======
#T_1e0b0 td.col-1 {
  text-align: center;
}
#T_1e0b0 td.col-1 {
  text-align: center;
}
#T_1e0b0 td.col-1 {
  text-align: center;
}
#T_1e0b0 td.col-1 {
  text-align: center;
}
#T_1e0b0_row0_col1, #T_1e0b0_row0_col3, #T_1e0b0_row0_col4, #T_1e0b0_row0_col5, #T_1e0b0_row0_col6, #T_1e0b0_row1_col4, #T_1e0b0_row1_col5, #T_1e0b0_row2_col3, #T_1e0b0_row2_col5, #T_1e0b0_row2_col6, #T_1e0b0_row3_col4, #T_1e0b0_row3_col5 {
  color: green;
}
#T_1e0b0_row0_col2, #T_1e0b0_row2_col1, #T_1e0b0_row2_col2, #T_1e0b0_row2_col4 {
  color: red;
}
</style>
<table id="T_1e0b0">
  <thead>
    <tr>
      <th class="blank level0" >&nbsp;</th>
      <th id="T_1e0b0_level0_col0" class="col_heading level0 col0" >2020</th>
      <th id="T_1e0b0_level0_col1" class="col_heading level0 col1" >2021</th>
      <th id="T_1e0b0_level0_col2" class="col_heading level0 col2" >2022</th>
      <th id="T_1e0b0_level0_col3" class="col_heading level0 col3" >2023</th>
      <th id="T_1e0b0_level0_col4" class="col_heading level0 col4" >2024</th>
      <th id="T_1e0b0_level0_col5" class="col_heading level0 col5" >2025</th>
      <th id="T_1e0b0_level0_col6" class="col_heading level0 col6" >Average</th>
>>>>>>> f6051e9c
    </tr>
  </thead>
  <tbody>
    <tr>
<<<<<<< HEAD
      <th id="T_44355_level0_row0" class="row_heading level0 row0" >Revenue Growth (%)</th>
      <td id="T_44355_row0_col0" class="data row0 col0" ></td>
      <td id="T_44355_row0_col1" class="data row0 col1" >2.5%</td>
      <td id="T_44355_row0_col2" class="data row0 col2" >-1.6%</td>
      <td id="T_44355_row0_col3" class="data row0 col3" >2.4%</td>
      <td id="T_44355_row0_col4" class="data row0 col4" >3.2%</td>
      <td id="T_44355_row0_col5" class="data row0 col5" >3.9%</td>
      <td id="T_44355_row0_col6" class="data row0 col6" >2.1%</td>
    </tr>
    <tr>
      <th id="T_44355_level0_row1" class="row_heading level0 row1" >Revenue Analysts (#)</th>
      <td id="T_44355_row1_col0" class="data row1 col0" >0</td>
      <td id="T_44355_row1_col1" class="data row1 col1" >0</td>
      <td id="T_44355_row1_col2" class="data row1 col2" >0</td>
      <td id="T_44355_row1_col3" class="data row1 col3" >0</td>
      <td id="T_44355_row1_col4" class="data row1 col4" >6</td>
      <td id="T_44355_row1_col5" class="data row1 col5" >6</td>
      <td id="T_44355_row1_col6" class="data row1 col6" ></td>
    </tr>
    <tr>
      <th id="T_44355_level0_row2" class="row_heading level0 row2" >EPS Growth (%)</th>
      <td id="T_44355_row2_col0" class="data row2 col0" ></td>
      <td id="T_44355_row2_col1" class="data row2 col1" >-7.6%</td>
      <td id="T_44355_row2_col2" class="data row2 col2" >-9.2%</td>
      <td id="T_44355_row2_col3" class="data row2 col3" >20.7%</td>
      <td id="T_44355_row2_col4" class="data row2 col4" >-8.9%</td>
      <td id="T_44355_row2_col5" class="data row2 col5" >8.0%</td>
      <td id="T_44355_row2_col6" class="data row2 col6" >0.6%</td>
    </tr>
    <tr>
      <th id="T_44355_level0_row3" class="row_heading level0 row3" >EPS Analysts (#)</th>
      <td id="T_44355_row3_col0" class="data row3 col0" >0</td>
      <td id="T_44355_row3_col1" class="data row3 col1" >0</td>
      <td id="T_44355_row3_col2" class="data row3 col2" >0</td>
      <td id="T_44355_row3_col3" class="data row3 col3" >0</td>
      <td id="T_44355_row3_col4" class="data row3 col4" >8</td>
      <td id="T_44355_row3_col5" class="data row3 col5" >9</td>
      <td id="T_44355_row3_col6" class="data row3 col6" ></td>
=======
      <th id="T_1e0b0_level0_row0" class="row_heading level0 row0" >Revenue Growth (%)</th>
      <td id="T_1e0b0_row0_col0" class="data row0 col0" ></td>
      <td id="T_1e0b0_row0_col1" class="data row0 col1" >2.5%</td>
      <td id="T_1e0b0_row0_col2" class="data row0 col2" >-1.6%</td>
      <td id="T_1e0b0_row0_col3" class="data row0 col3" >2.4%</td>
      <td id="T_1e0b0_row0_col4" class="data row0 col4" >3.2%</td>
      <td id="T_1e0b0_row0_col5" class="data row0 col5" >3.9%</td>
      <td id="T_1e0b0_row0_col6" class="data row0 col6" >2.1%</td>
    </tr>
    <tr>
      <th id="T_1e0b0_level0_row1" class="row_heading level0 row1" >Revenue Analysts (#)</th>
      <td id="T_1e0b0_row1_col0" class="data row1 col0" >0</td>
      <td id="T_1e0b0_row1_col1" class="data row1 col1" >0</td>
      <td id="T_1e0b0_row1_col2" class="data row1 col2" >0</td>
      <td id="T_1e0b0_row1_col3" class="data row1 col3" >0</td>
      <td id="T_1e0b0_row1_col4" class="data row1 col4" >6</td>
      <td id="T_1e0b0_row1_col5" class="data row1 col5" >6</td>
      <td id="T_1e0b0_row1_col6" class="data row1 col6" ></td>
    </tr>
    <tr>
      <th id="T_1e0b0_level0_row2" class="row_heading level0 row2" >EPS Growth (%)</th>
      <td id="T_1e0b0_row2_col0" class="data row2 col0" ></td>
      <td id="T_1e0b0_row2_col1" class="data row2 col1" >-7.6%</td>
      <td id="T_1e0b0_row2_col2" class="data row2 col2" >-9.2%</td>
      <td id="T_1e0b0_row2_col3" class="data row2 col3" >20.7%</td>
      <td id="T_1e0b0_row2_col4" class="data row2 col4" >-9.0%</td>
      <td id="T_1e0b0_row2_col5" class="data row2 col5" >8.0%</td>
      <td id="T_1e0b0_row2_col6" class="data row2 col6" >0.6%</td>
    </tr>
    <tr>
      <th id="T_1e0b0_level0_row3" class="row_heading level0 row3" >EPS Analysts (#)</th>
      <td id="T_1e0b0_row3_col0" class="data row3 col0" >0</td>
      <td id="T_1e0b0_row3_col1" class="data row3 col1" >0</td>
      <td id="T_1e0b0_row3_col2" class="data row3 col2" >0</td>
      <td id="T_1e0b0_row3_col3" class="data row3 col3" >0</td>
      <td id="T_1e0b0_row3_col4" class="data row3 col4" >8</td>
      <td id="T_1e0b0_row3_col5" class="data row3 col5" >9</td>
      <td id="T_1e0b0_row3_col6" class="data row3 col6" ></td>
>>>>>>> f6051e9c
    </tr>
  </tbody>
</table>

    </body>
    </html>
    
            </div>
        </div>

        <!-- New Carousel for YoY Growth Charts -->
        <div><br><br><h1>LMT - Y/Y % Change</h1></div>
        <div class="carousel-container">
            <div class="carousel-item">
                <img src="../charts/LMT_revenue_yoy_change.png" alt="Revenue Year-over-Year Change Chart">
            </div>
            <div class="carousel-item">
                <img src="../charts/LMT_eps_yoy_change.png" alt="EPS Year-over-Year Change Chart">
            </div>
        </div>
        <div class="balance-sheet-container">
            <div class="balance-sheet-table">
                <style type="text/css">
<<<<<<< HEAD
#T_6250d_row5_col1 {
  color: black;
}
</style>
<table id="T_6250d">
  <thead>
    <tr>
      <th class="blank level0" >&nbsp;</th>
      <th id="T_6250d_level0_col0" class="col_heading level0 col0" >Metric</th>
      <th id="T_6250d_level0_col1" class="col_heading level0 col1" >Value</th>
=======
#T_d5072_row5_col1 {
  color: black;
}
</style>
<table id="T_d5072">
  <thead>
    <tr>
      <th class="blank level0" >&nbsp;</th>
      <th id="T_d5072_level0_col0" class="col_heading level0 col0" >Metric</th>
      <th id="T_d5072_level0_col1" class="col_heading level0 col1" >Value</th>
>>>>>>> f6051e9c
    </tr>
  </thead>
  <tbody>
    <tr>
<<<<<<< HEAD
      <th id="T_6250d_level0_row0" class="row_heading level0 row0" >0</th>
      <td id="T_6250d_row0_col0" class="data row0 col0" >Total Assets</td>
      <td id="T_6250d_row0_col1" class="data row0 col1" >$54,963M</td>
    </tr>
    <tr>
      <th id="T_6250d_level0_row1" class="row_heading level0 row1" >1</th>
      <td id="T_6250d_row1_col0" class="data row1 col0" >Cash</td>
      <td id="T_6250d_row1_col1" class="data row1 col1" >$2,790M</td>
    </tr>
    <tr>
      <th id="T_6250d_level0_row2" class="row_heading level0 row2" >2</th>
      <td id="T_6250d_row2_col0" class="data row2 col0" >Total Liabilities</td>
      <td id="T_6250d_row2_col1" class="data row2 col1" >$48,313M</td>
    </tr>
    <tr>
      <th id="T_6250d_level0_row3" class="row_heading level0 row3" >3</th>
      <td id="T_6250d_row3_col0" class="data row3 col0" >Total Debt</td>
      <td id="T_6250d_row3_col1" class="data row3 col1" >$19,418M</td>
    </tr>
    <tr>
      <th id="T_6250d_level0_row4" class="row_heading level0 row4" >4</th>
      <td id="T_6250d_row4_col0" class="data row4 col0" >Total Equity</td>
      <td id="T_6250d_row4_col1" class="data row4 col1" >$6,650M</td>
    </tr>
    <tr>
      <th id="T_6250d_level0_row5" class="row_heading level0 row5" >5</th>
      <td id="T_6250d_row5_col0" class="data row5 col0" >Debt to Equity Ratio</td>
      <td id="T_6250d_row5_col1" class="data row5 col1" >2.92</td>
=======
      <th id="T_d5072_level0_row0" class="row_heading level0 row0" >0</th>
      <td id="T_d5072_row0_col0" class="data row0 col0" >Total Assets</td>
      <td id="T_d5072_row0_col1" class="data row0 col1" >$54,963M</td>
    </tr>
    <tr>
      <th id="T_d5072_level0_row1" class="row_heading level0 row1" >1</th>
      <td id="T_d5072_row1_col0" class="data row1 col0" >Cash</td>
      <td id="T_d5072_row1_col1" class="data row1 col1" >$2,790M</td>
    </tr>
    <tr>
      <th id="T_d5072_level0_row2" class="row_heading level0 row2" >2</th>
      <td id="T_d5072_row2_col0" class="data row2 col0" >Total Liabilities</td>
      <td id="T_d5072_row2_col1" class="data row2 col1" >$48,313M</td>
    </tr>
    <tr>
      <th id="T_d5072_level0_row3" class="row_heading level0 row3" >3</th>
      <td id="T_d5072_row3_col0" class="data row3 col0" >Total Debt</td>
      <td id="T_d5072_row3_col1" class="data row3 col1" >$19,418M</td>
    </tr>
    <tr>
      <th id="T_d5072_level0_row4" class="row_heading level0 row4" >4</th>
      <td id="T_d5072_row4_col0" class="data row4 col0" >Total Equity</td>
      <td id="T_d5072_row4_col1" class="data row4 col1" >$6,650M</td>
    </tr>
    <tr>
      <th id="T_d5072_level0_row5" class="row_heading level0 row5" >5</th>
      <td id="T_d5072_row5_col0" class="data row5 col0" >Debt to Equity Ratio</td>
      <td id="T_d5072_row5_col1" class="data row5 col1" >2.92</td>
>>>>>>> f6051e9c
    </tr>
  </tbody>
</table>

            </div>
            <div class="balance-sheet-chart">
                <img src="../charts/LMT_balance_sheet_chart.png" alt="LMT Balance Sheet Chart">
            </div>
        </div>
        <hr>
        
        <div><br><br><h1>LMT - Valuation Chart</h1></div>
        <div><br>
            <img src="../charts/LMT_valuation_chart.png" alt="Valuation Chart">
            <br><br>
            <div class="valuation-tables">
                <table border="1" class="dataframe table table-striped">
  <thead>
    <tr style="text-align: left;">
      <th>Share Price</th>
      <th>Treasury Yield</th>
      <th>Estimates</th>
      <th>Fair Value (P/E)</th>
      <th>Fair Value (P/S)</th>
      <th>Current P/S</th>
      <th>Current P/E</th>
    </tr>
  </thead>
  <tbody>
    <tr>
<<<<<<< HEAD
      <td>$467.70</td>
=======
      <td>$467.30</td>
>>>>>>> f6051e9c
      <td>4.5%</td>
      <td>Nicks&nbsp;Growth:&nbsp;1%<br>Nick's&nbsp;Expected&nbsp;Margin:&nbsp;15%<br>FINVIZ&nbsp;Growth:&nbsp;4%</td>
      <td>Nicks:&nbsp;7<br>Finviz:&nbsp;9</td>
      <td>Nick's: 1.053</td>
      <td>1.6</td>
      <td>17.1</td>
    </tr>
  </tbody>
</table>
                <table border="1" class="dataframe table table-striped">
  <thead>
    <tr style="text-align: left;">
      <th>Basis</th>
      <th>Year</th>
      <th>Nicks Valuation</th>
      <th>Nicks vs Share Price</th>
      <th>Finviz Valuation</th>
      <th>Finviz vs Share Price</th>
    </tr>
  </thead>
  <tbody>
    <tr>
      <td>$27.31 EPS</td>
      <td>TTM</td>
      <td>$191.64</td>
      <td><span style="color: red">-59.0%</span></td>
      <td>$254.06</td>
<<<<<<< HEAD
      <td><span style="color: red">-45.7%</span></td>
=======
      <td><span style="color: red">-45.6%</span></td>
>>>>>>> f6051e9c
    </tr>
    <tr>
      <td>$26.26 EPS</td>
      <td>2024</td>
      <td>$184.28</td>
      <td><span style="color: red">-60.6%</span></td>
      <td>$244.29</td>
<<<<<<< HEAD
      <td><span style="color: red">-47.8%</span></td>
=======
      <td><span style="color: red">-47.7%</span></td>
>>>>>>> f6051e9c
    </tr>
    <tr>
      <td>$28.37 EPS</td>
      <td>2025</td>
      <td>$199.08</td>
      <td><span style="color: red">-57.4%</span></td>
      <td>$263.92</td>
<<<<<<< HEAD
      <td><span style="color: red">-43.6%</span></td>
=======
      <td><span style="color: red">-43.5%</span></td>
>>>>>>> f6051e9c
    </tr>
  </tbody>
</table>
            </div>
            <br><br><br><hr>
        </div>
        

        <footer>
            <a href="../index.html" class="home-button">Back to Home</a>
            <br><br><br><br><br>
        </footer>
    </body>
    </html>
    <|MERGE_RESOLUTION|>--- conflicted
+++ resolved
@@ -30,11 +30,7 @@
         }
     </style>
     <table>
-<<<<<<< HEAD
-    <tr><th>Close Price</th><th>Market Cap</th><th>P/E Ratio</th><th>Forward P/E Ratio</th><th>Implied Growth*</th><th>Implied Forward Growth*</th><th>P/B Ratio</th></tr><tr><td>$467.70</td><td>$112.22B</td><td>17.1</td><td>16.7</td><td>10.0%</td><td>9.7%</td><td>16.8</td></tr></table></p>
-=======
     <tr><th>Close Price</th><th>Market Cap</th><th>P/E Ratio</th><th>Forward P/E Ratio</th><th>Implied Growth*</th><th>Implied Forward Growth*</th><th>P/B Ratio</th></tr><tr><td>$467.30</td><td>$112.12B</td><td>17.1</td><td>16.7</td><td>10.0%</td><td>9.7%</td><td>16.8</td></tr></table></p>
->>>>>>> f6051e9c
         </section>
 
         <!-- Section for financial charts and tables -->
@@ -42,26 +38,6 @@
             <img src="../charts/LMT_revenue_net_income_chart.png" alt="Revenue and Net Income Chart">
             <img src="../charts/LMT_eps_chart.png" alt="EPS Chart">
             <style type="text/css">
-<<<<<<< HEAD
-#T_b731c_row1_col4, #T_b731c_row3_col4, #T_b731c_row3_col5, #T_b731c_row3_col6, #T_b731c_row4_col4, #T_b731c_row5_col4, #T_b731c_row5_col5, #T_b731c_row5_col6 {
-  color: green;
-}
-#T_b731c_row1_col5, #T_b731c_row1_col6, #T_b731c_row2_col4, #T_b731c_row2_col5, #T_b731c_row2_col6, #T_b731c_row4_col5, #T_b731c_row4_col6 {
-  color: red;
-}
-</style>
-<table id="T_b731c">
-  <thead>
-    <tr>
-      <th class="blank level0" >&nbsp;</th>
-      <th id="T_b731c_level0_col0" class="col_heading level0 col0" >Date</th>
-      <th id="T_b731c_level0_col1" class="col_heading level0 col1" >Revenue</th>
-      <th id="T_b731c_level0_col2" class="col_heading level0 col2" >Net Income</th>
-      <th id="T_b731c_level0_col3" class="col_heading level0 col3" >EPS</th>
-      <th id="T_b731c_level0_col4" class="col_heading level0 col4" >Revenue Change</th>
-      <th id="T_b731c_level0_col5" class="col_heading level0 col5" >Net Income Change</th>
-      <th id="T_b731c_level0_col6" class="col_heading level0 col6" >EPS Change</th>
-=======
 #T_cf66c_row1_col4, #T_cf66c_row3_col4, #T_cf66c_row3_col5, #T_cf66c_row3_col6, #T_cf66c_row4_col4, #T_cf66c_row5_col4, #T_cf66c_row5_col5, #T_cf66c_row5_col6 {
   color: green;
 }
@@ -80,71 +56,10 @@
       <th id="T_cf66c_level0_col4" class="col_heading level0 col4" >Revenue Change</th>
       <th id="T_cf66c_level0_col5" class="col_heading level0 col5" >Net Income Change</th>
       <th id="T_cf66c_level0_col6" class="col_heading level0 col6" >EPS Change</th>
->>>>>>> f6051e9c
-    </tr>
-  </thead>
-  <tbody>
-    <tr>
-<<<<<<< HEAD
-      <th id="T_b731c_level0_row0" class="row_heading level0 row0" >0</th>
-      <td id="T_b731c_row0_col0" class="data row0 col0" >2020-12-31</td>
-      <td id="T_b731c_row0_col1" class="data row0 col1" >$65.4B</td>
-      <td id="T_b731c_row0_col2" class="data row0 col2" >$6.8B</td>
-      <td id="T_b731c_row0_col3" class="data row0 col3" >$24.40</td>
-      <td id="T_b731c_row0_col4" class="data row0 col4" >N/A</td>
-      <td id="T_b731c_row0_col5" class="data row0 col5" >N/A</td>
-      <td id="T_b731c_row0_col6" class="data row0 col6" >N/A</td>
-    </tr>
-    <tr>
-      <th id="T_b731c_level0_row1" class="row_heading level0 row1" >1</th>
-      <td id="T_b731c_row1_col0" class="data row1 col0" >2021-12-31</td>
-      <td id="T_b731c_row1_col1" class="data row1 col1" >$67.0B</td>
-      <td id="T_b731c_row1_col2" class="data row1 col2" >$6.3B</td>
-      <td id="T_b731c_row1_col3" class="data row1 col3" >$22.85</td>
-      <td id="T_b731c_row1_col4" class="data row1 col4" >2.5%</td>
-      <td id="T_b731c_row1_col5" class="data row1 col5" >-7.6%</td>
-      <td id="T_b731c_row1_col6" class="data row1 col6" >-6.4%</td>
-    </tr>
-    <tr>
-      <th id="T_b731c_level0_row2" class="row_heading level0 row2" >2</th>
-      <td id="T_b731c_row2_col0" class="data row2 col0" >2022-12-31</td>
-      <td id="T_b731c_row2_col1" class="data row2 col1" >$66.0B</td>
-      <td id="T_b731c_row2_col2" class="data row2 col2" >$5.7B</td>
-      <td id="T_b731c_row2_col3" class="data row2 col3" >$21.74</td>
-      <td id="T_b731c_row2_col4" class="data row2 col4" >-1.6%</td>
-      <td id="T_b731c_row2_col5" class="data row2 col5" >-9.2%</td>
-      <td id="T_b731c_row2_col6" class="data row2 col6" >-4.9%</td>
-    </tr>
-    <tr>
-      <th id="T_b731c_level0_row3" class="row_heading level0 row3" >3</th>
-      <td id="T_b731c_row3_col0" class="data row3 col0" >2023-12-31</td>
-      <td id="T_b731c_row3_col1" class="data row3 col1" >$67.6B</td>
-      <td id="T_b731c_row3_col2" class="data row3 col2" >$6.9B</td>
-      <td id="T_b731c_row3_col3" class="data row3 col3" >$27.65</td>
-      <td id="T_b731c_row3_col4" class="data row3 col4" >2.4%</td>
-      <td id="T_b731c_row3_col5" class="data row3 col5" >20.7%</td>
-      <td id="T_b731c_row3_col6" class="data row3 col6" >27.2%</td>
-    </tr>
-    <tr>
-      <th id="T_b731c_level0_row4" class="row_heading level0 row4" >4</th>
-      <td id="T_b731c_row4_col0" class="data row4 col0" >TTM 2024-03-31</td>
-      <td id="T_b731c_row4_col1" class="data row4 col1" >$69.6B</td>
-      <td id="T_b731c_row4_col2" class="data row4 col2" >$6.8B</td>
-      <td id="T_b731c_row4_col3" class="data row4 col3" >$27.31</td>
-      <td id="T_b731c_row4_col4" class="data row4 col4" >3.1%</td>
-      <td id="T_b731c_row4_col5" class="data row4 col5" >-2.1%</td>
-      <td id="T_b731c_row4_col6" class="data row4 col6" >-1.2%</td>
-    </tr>
-    <tr>
-      <th id="T_b731c_level0_row5" class="row_heading level0 row5" >5</th>
-      <td id="T_b731c_row5_col0" class="data row5 col0" >Average</td>
-      <td id="T_b731c_row5_col1" class="data row5 col1" ></td>
-      <td id="T_b731c_row5_col2" class="data row5 col2" ></td>
-      <td id="T_b731c_row5_col3" class="data row5 col3" ></td>
-      <td id="T_b731c_row5_col4" class="data row5 col4" >1.6%</td>
-      <td id="T_b731c_row5_col5" class="data row5 col5" >0.5%</td>
-      <td id="T_b731c_row5_col6" class="data row5 col6" >3.7%</td>
-=======
+    </tr>
+  </thead>
+  <tbody>
+    <tr>
       <th id="T_cf66c_level0_row0" class="row_heading level0 row0" >0</th>
       <td id="T_cf66c_row0_col0" class="data row0 col0" >2020-12-31</td>
       <td id="T_cf66c_row0_col1" class="data row0 col1" >$65.4B</td>
@@ -203,7 +118,6 @@
       <td id="T_cf66c_row5_col4" class="data row5 col4" >1.6%</td>
       <td id="T_cf66c_row5_col5" class="data row5 col5" >0.5%</td>
       <td id="T_cf66c_row5_col6" class="data row5 col6" >3.7%</td>
->>>>>>> f6051e9c
     </tr>
   </tbody>
 </table>
@@ -245,38 +159,6 @@
     <body>
         <h2 style="text-align:center;">LMT Year-over-Year Growth</h2>
         <style type="text/css">
-<<<<<<< HEAD
-#T_44355 td.col-1 {
-  text-align: center;
-}
-#T_44355 td.col-1 {
-  text-align: center;
-}
-#T_44355 td.col-1 {
-  text-align: center;
-}
-#T_44355 td.col-1 {
-  text-align: center;
-}
-#T_44355_row0_col1, #T_44355_row0_col3, #T_44355_row0_col4, #T_44355_row0_col5, #T_44355_row0_col6, #T_44355_row1_col4, #T_44355_row1_col5, #T_44355_row2_col3, #T_44355_row2_col5, #T_44355_row2_col6, #T_44355_row3_col4, #T_44355_row3_col5 {
-  color: green;
-}
-#T_44355_row0_col2, #T_44355_row2_col1, #T_44355_row2_col2, #T_44355_row2_col4 {
-  color: red;
-}
-</style>
-<table id="T_44355">
-  <thead>
-    <tr>
-      <th class="blank level0" >&nbsp;</th>
-      <th id="T_44355_level0_col0" class="col_heading level0 col0" >2020</th>
-      <th id="T_44355_level0_col1" class="col_heading level0 col1" >2021</th>
-      <th id="T_44355_level0_col2" class="col_heading level0 col2" >2022</th>
-      <th id="T_44355_level0_col3" class="col_heading level0 col3" >2023</th>
-      <th id="T_44355_level0_col4" class="col_heading level0 col4" >2024</th>
-      <th id="T_44355_level0_col5" class="col_heading level0 col5" >2025</th>
-      <th id="T_44355_level0_col6" class="col_heading level0 col6" >Average</th>
-=======
 #T_1e0b0 td.col-1 {
   text-align: center;
 }
@@ -307,51 +189,10 @@
       <th id="T_1e0b0_level0_col4" class="col_heading level0 col4" >2024</th>
       <th id="T_1e0b0_level0_col5" class="col_heading level0 col5" >2025</th>
       <th id="T_1e0b0_level0_col6" class="col_heading level0 col6" >Average</th>
->>>>>>> f6051e9c
-    </tr>
-  </thead>
-  <tbody>
-    <tr>
-<<<<<<< HEAD
-      <th id="T_44355_level0_row0" class="row_heading level0 row0" >Revenue Growth (%)</th>
-      <td id="T_44355_row0_col0" class="data row0 col0" ></td>
-      <td id="T_44355_row0_col1" class="data row0 col1" >2.5%</td>
-      <td id="T_44355_row0_col2" class="data row0 col2" >-1.6%</td>
-      <td id="T_44355_row0_col3" class="data row0 col3" >2.4%</td>
-      <td id="T_44355_row0_col4" class="data row0 col4" >3.2%</td>
-      <td id="T_44355_row0_col5" class="data row0 col5" >3.9%</td>
-      <td id="T_44355_row0_col6" class="data row0 col6" >2.1%</td>
-    </tr>
-    <tr>
-      <th id="T_44355_level0_row1" class="row_heading level0 row1" >Revenue Analysts (#)</th>
-      <td id="T_44355_row1_col0" class="data row1 col0" >0</td>
-      <td id="T_44355_row1_col1" class="data row1 col1" >0</td>
-      <td id="T_44355_row1_col2" class="data row1 col2" >0</td>
-      <td id="T_44355_row1_col3" class="data row1 col3" >0</td>
-      <td id="T_44355_row1_col4" class="data row1 col4" >6</td>
-      <td id="T_44355_row1_col5" class="data row1 col5" >6</td>
-      <td id="T_44355_row1_col6" class="data row1 col6" ></td>
-    </tr>
-    <tr>
-      <th id="T_44355_level0_row2" class="row_heading level0 row2" >EPS Growth (%)</th>
-      <td id="T_44355_row2_col0" class="data row2 col0" ></td>
-      <td id="T_44355_row2_col1" class="data row2 col1" >-7.6%</td>
-      <td id="T_44355_row2_col2" class="data row2 col2" >-9.2%</td>
-      <td id="T_44355_row2_col3" class="data row2 col3" >20.7%</td>
-      <td id="T_44355_row2_col4" class="data row2 col4" >-8.9%</td>
-      <td id="T_44355_row2_col5" class="data row2 col5" >8.0%</td>
-      <td id="T_44355_row2_col6" class="data row2 col6" >0.6%</td>
-    </tr>
-    <tr>
-      <th id="T_44355_level0_row3" class="row_heading level0 row3" >EPS Analysts (#)</th>
-      <td id="T_44355_row3_col0" class="data row3 col0" >0</td>
-      <td id="T_44355_row3_col1" class="data row3 col1" >0</td>
-      <td id="T_44355_row3_col2" class="data row3 col2" >0</td>
-      <td id="T_44355_row3_col3" class="data row3 col3" >0</td>
-      <td id="T_44355_row3_col4" class="data row3 col4" >8</td>
-      <td id="T_44355_row3_col5" class="data row3 col5" >9</td>
-      <td id="T_44355_row3_col6" class="data row3 col6" ></td>
-=======
+    </tr>
+  </thead>
+  <tbody>
+    <tr>
       <th id="T_1e0b0_level0_row0" class="row_heading level0 row0" >Revenue Growth (%)</th>
       <td id="T_1e0b0_row0_col0" class="data row0 col0" ></td>
       <td id="T_1e0b0_row0_col1" class="data row0 col1" >2.5%</td>
@@ -390,7 +231,6 @@
       <td id="T_1e0b0_row3_col4" class="data row3 col4" >8</td>
       <td id="T_1e0b0_row3_col5" class="data row3 col5" >9</td>
       <td id="T_1e0b0_row3_col6" class="data row3 col6" ></td>
->>>>>>> f6051e9c
     </tr>
   </tbody>
 </table>
@@ -414,18 +254,6 @@
         <div class="balance-sheet-container">
             <div class="balance-sheet-table">
                 <style type="text/css">
-<<<<<<< HEAD
-#T_6250d_row5_col1 {
-  color: black;
-}
-</style>
-<table id="T_6250d">
-  <thead>
-    <tr>
-      <th class="blank level0" >&nbsp;</th>
-      <th id="T_6250d_level0_col0" class="col_heading level0 col0" >Metric</th>
-      <th id="T_6250d_level0_col1" class="col_heading level0 col1" >Value</th>
-=======
 #T_d5072_row5_col1 {
   color: black;
 }
@@ -436,41 +264,10 @@
       <th class="blank level0" >&nbsp;</th>
       <th id="T_d5072_level0_col0" class="col_heading level0 col0" >Metric</th>
       <th id="T_d5072_level0_col1" class="col_heading level0 col1" >Value</th>
->>>>>>> f6051e9c
-    </tr>
-  </thead>
-  <tbody>
-    <tr>
-<<<<<<< HEAD
-      <th id="T_6250d_level0_row0" class="row_heading level0 row0" >0</th>
-      <td id="T_6250d_row0_col0" class="data row0 col0" >Total Assets</td>
-      <td id="T_6250d_row0_col1" class="data row0 col1" >$54,963M</td>
-    </tr>
-    <tr>
-      <th id="T_6250d_level0_row1" class="row_heading level0 row1" >1</th>
-      <td id="T_6250d_row1_col0" class="data row1 col0" >Cash</td>
-      <td id="T_6250d_row1_col1" class="data row1 col1" >$2,790M</td>
-    </tr>
-    <tr>
-      <th id="T_6250d_level0_row2" class="row_heading level0 row2" >2</th>
-      <td id="T_6250d_row2_col0" class="data row2 col0" >Total Liabilities</td>
-      <td id="T_6250d_row2_col1" class="data row2 col1" >$48,313M</td>
-    </tr>
-    <tr>
-      <th id="T_6250d_level0_row3" class="row_heading level0 row3" >3</th>
-      <td id="T_6250d_row3_col0" class="data row3 col0" >Total Debt</td>
-      <td id="T_6250d_row3_col1" class="data row3 col1" >$19,418M</td>
-    </tr>
-    <tr>
-      <th id="T_6250d_level0_row4" class="row_heading level0 row4" >4</th>
-      <td id="T_6250d_row4_col0" class="data row4 col0" >Total Equity</td>
-      <td id="T_6250d_row4_col1" class="data row4 col1" >$6,650M</td>
-    </tr>
-    <tr>
-      <th id="T_6250d_level0_row5" class="row_heading level0 row5" >5</th>
-      <td id="T_6250d_row5_col0" class="data row5 col0" >Debt to Equity Ratio</td>
-      <td id="T_6250d_row5_col1" class="data row5 col1" >2.92</td>
-=======
+    </tr>
+  </thead>
+  <tbody>
+    <tr>
       <th id="T_d5072_level0_row0" class="row_heading level0 row0" >0</th>
       <td id="T_d5072_row0_col0" class="data row0 col0" >Total Assets</td>
       <td id="T_d5072_row0_col1" class="data row0 col1" >$54,963M</td>
@@ -499,7 +296,6 @@
       <th id="T_d5072_level0_row5" class="row_heading level0 row5" >5</th>
       <td id="T_d5072_row5_col0" class="data row5 col0" >Debt to Equity Ratio</td>
       <td id="T_d5072_row5_col1" class="data row5 col1" >2.92</td>
->>>>>>> f6051e9c
     </tr>
   </tbody>
 </table>
@@ -530,11 +326,7 @@
   </thead>
   <tbody>
     <tr>
-<<<<<<< HEAD
-      <td>$467.70</td>
-=======
       <td>$467.30</td>
->>>>>>> f6051e9c
       <td>4.5%</td>
       <td>Nicks&nbsp;Growth:&nbsp;1%<br>Nick's&nbsp;Expected&nbsp;Margin:&nbsp;15%<br>FINVIZ&nbsp;Growth:&nbsp;4%</td>
       <td>Nicks:&nbsp;7<br>Finviz:&nbsp;9</td>
@@ -562,11 +354,7 @@
       <td>$191.64</td>
       <td><span style="color: red">-59.0%</span></td>
       <td>$254.06</td>
-<<<<<<< HEAD
-      <td><span style="color: red">-45.7%</span></td>
-=======
       <td><span style="color: red">-45.6%</span></td>
->>>>>>> f6051e9c
     </tr>
     <tr>
       <td>$26.26 EPS</td>
@@ -574,11 +362,7 @@
       <td>$184.28</td>
       <td><span style="color: red">-60.6%</span></td>
       <td>$244.29</td>
-<<<<<<< HEAD
-      <td><span style="color: red">-47.8%</span></td>
-=======
       <td><span style="color: red">-47.7%</span></td>
->>>>>>> f6051e9c
     </tr>
     <tr>
       <td>$28.37 EPS</td>
@@ -586,11 +370,7 @@
       <td>$199.08</td>
       <td><span style="color: red">-57.4%</span></td>
       <td>$263.92</td>
-<<<<<<< HEAD
-      <td><span style="color: red">-43.6%</span></td>
-=======
       <td><span style="color: red">-43.5%</span></td>
->>>>>>> f6051e9c
     </tr>
   </tbody>
 </table>
