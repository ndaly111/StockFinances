<table border="1" class="dataframe table table-striped">
  <thead>
    <tr style="text-align: left;">
      <th>Basis</th>
      <th>Year</th>
      <th>Nicks Valuation</th>
      <th>Nicks vs Share Price</th>
    </tr>
  </thead>
  <tbody>
    <tr>
      <td>$1.53 RevPS</td>
      <td>TTM</td>
      <td>$1.08</td>
<<<<<<< HEAD
      <td><span style="color: green">95.7%</span></td>
=======
      <td><span style="color: green">95.8%</span></td>
>>>>>>> f6051e9c
    </tr>
    <tr>
      <td>$1.27 RevPS</td>
      <td>2024</td>
      <td>$0.90</td>
<<<<<<< HEAD
      <td><span style="color: green">63.0%</span></td>
=======
      <td><span style="color: green">63.2%</span></td>
>>>>>>> f6051e9c
    </tr>
    <tr>
      <td>$1.33 RevPS</td>
      <td>2025</td>
      <td>$0.94</td>
<<<<<<< HEAD
      <td><span style="color: green">70.3%</span></td>
=======
      <td><span style="color: green">70.4%</span></td>
>>>>>>> f6051e9c
    </tr>
  </tbody>
</table><|MERGE_RESOLUTION|>--- conflicted
+++ resolved
@@ -12,31 +12,19 @@
       <td>$1.53 RevPS</td>
       <td>TTM</td>
       <td>$1.08</td>
-<<<<<<< HEAD
-      <td><span style="color: green">95.7%</span></td>
-=======
       <td><span style="color: green">95.8%</span></td>
->>>>>>> f6051e9c
     </tr>
     <tr>
       <td>$1.27 RevPS</td>
       <td>2024</td>
       <td>$0.90</td>
-<<<<<<< HEAD
-      <td><span style="color: green">63.0%</span></td>
-=======
       <td><span style="color: green">63.2%</span></td>
->>>>>>> f6051e9c
     </tr>
     <tr>
       <td>$1.33 RevPS</td>
       <td>2025</td>
       <td>$0.94</td>
-<<<<<<< HEAD
-      <td><span style="color: green">70.3%</span></td>
-=======
       <td><span style="color: green">70.4%</span></td>
->>>>>>> f6051e9c
     </tr>
   </tbody>
 </table>