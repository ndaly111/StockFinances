--- conflicted
+++ resolved
@@ -14,11 +14,7 @@
       <td>$16.15 EPS</td>
       <td>TTM</td>
       <td>$333.48</td>
-<<<<<<< HEAD
-      <td><span style="color: red">-59.5%</span></td>
-=======
       <td><span style="color: red">-59.6%</span></td>
->>>>>>> f6051e9c
       <td>$274.56</td>
       <td><span style="color: red">-66.7%</span></td>
     </tr>
