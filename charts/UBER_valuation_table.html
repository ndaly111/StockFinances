<table border="1" class="dataframe table table-striped">
  <thead>
    <tr style="text-align: left;">
      <th>Basis</th>
      <th>Year</th>
      <th>Nicks Valuation</th>
      <th>Nicks vs Share Price</th>
      <th>Finviz Valuation</th>
      <th>Finviz vs Share Price</th>
    </tr>
  </thead>
  <tbody>
    <tr>
      <td>$0.63 EPS</td>
      <td>TTM</td>
      <td>$15.64</td>
<<<<<<< HEAD
      <td><span style="color: red">-75.9%</span></td>
      <td>$217.82</td>
      <td><span style="color: green">235.4%</span></td>
=======
      <td><span style="color: red">-76.0%</span></td>
      <td>$217.82</td>
      <td><span style="color: green">234.4%</span></td>
>>>>>>> f6051e9c
    </tr>
    <tr>
      <td>$0.88 EPS</td>
      <td>2024</td>
      <td>$21.85</td>
<<<<<<< HEAD
      <td><span style="color: red">-66.4%</span></td>
      <td>$304.26</td>
      <td><span style="color: green">368.5%</span></td>
=======
      <td><span style="color: red">-66.5%</span></td>
      <td>$304.26</td>
      <td><span style="color: green">367.1%</span></td>
>>>>>>> f6051e9c
    </tr>
    <tr>
      <td>$2.16 EPS</td>
      <td>2025</td>
      <td>$53.63</td>
<<<<<<< HEAD
      <td><span style="color: red">-17.4%</span></td>
      <td>$746.81</td>
      <td><span style="color: green">1050.0%</span></td>
=======
      <td><span style="color: red">-17.7%</span></td>
      <td>$746.81</td>
      <td><span style="color: green">1046.5%</span></td>
>>>>>>> f6051e9c
    </tr>
  </tbody>
</table><|MERGE_RESOLUTION|>--- conflicted
+++ resolved
@@ -14,43 +14,25 @@
       <td>$0.63 EPS</td>
       <td>TTM</td>
       <td>$15.64</td>
-<<<<<<< HEAD
-      <td><span style="color: red">-75.9%</span></td>
-      <td>$217.82</td>
-      <td><span style="color: green">235.4%</span></td>
-=======
       <td><span style="color: red">-76.0%</span></td>
       <td>$217.82</td>
       <td><span style="color: green">234.4%</span></td>
->>>>>>> f6051e9c
     </tr>
     <tr>
       <td>$0.88 EPS</td>
       <td>2024</td>
       <td>$21.85</td>
-<<<<<<< HEAD
-      <td><span style="color: red">-66.4%</span></td>
-      <td>$304.26</td>
-      <td><span style="color: green">368.5%</span></td>
-=======
       <td><span style="color: red">-66.5%</span></td>
       <td>$304.26</td>
       <td><span style="color: green">367.1%</span></td>
->>>>>>> f6051e9c
     </tr>
     <tr>
       <td>$2.16 EPS</td>
       <td>2025</td>
       <td>$53.63</td>
-<<<<<<< HEAD
-      <td><span style="color: red">-17.4%</span></td>
-      <td>$746.81</td>
-      <td><span style="color: green">1050.0%</span></td>
-=======
       <td><span style="color: red">-17.7%</span></td>
       <td>$746.81</td>
       <td><span style="color: green">1046.5%</span></td>
->>>>>>> f6051e9c
     </tr>
   </tbody>
 </table>