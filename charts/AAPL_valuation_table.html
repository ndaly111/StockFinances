--- conflicted
+++ resolved
@@ -30,11 +30,7 @@
       <td>$7.21 EPS</td>
       <td>2025</td>
       <td>$92.47</td>
-<<<<<<< HEAD
-      <td><span style="color: red">-52.2%</span></td>
-=======
       <td><span style="color: red">-52.1%</span></td>
->>>>>>> f6051e9c
       <td>$129.36</td>
       <td><span style="color: red">-33.1%</span></td>
     </tr>
