--- conflicted
+++ resolved
@@ -14,11 +14,7 @@
       <td>$3.97 EPS</td>
       <td>TTM</td>
       <td>$98.57</td>
-<<<<<<< HEAD
-      <td><span style="color: green">54.4%</span></td>
-=======
       <td><span style="color: green">54.3%</span></td>
->>>>>>> f6051e9c
       <td>$117.38</td>
       <td><span style="color: green">83.8%</span></td>
     </tr>
@@ -26,11 +22,7 @@
       <td>$4.13 EPS</td>
       <td>2024</td>
       <td>$102.54</td>
-<<<<<<< HEAD
-      <td><span style="color: green">60.6%</span></td>
-=======
       <td><span style="color: green">60.5%</span></td>
->>>>>>> f6051e9c
       <td>$122.11</td>
       <td><span style="color: green">91.2%</span></td>
     </tr>
