<table border="1" class="dataframe table table-striped">
  <thead>
    <tr style="text-align: left;">
      <th>Basis</th>
      <th>Year</th>
      <th>Nicks Valuation</th>
      <th>Nicks vs Share Price</th>
      <th>Finviz Valuation</th>
      <th>Finviz vs Share Price</th>
    </tr>
  </thead>
  <tbody>
    <tr>
      <td>$2.29 EPS</td>
      <td>TTM</td>
      <td>$19.73</td>
      <td><span style="color: red">-43.2%</span></td>
      <td>$21.98</td>
      <td><span style="color: red">-36.7%</span></td>
    </tr>
    <tr>
      <td>$3.02 EPS</td>
      <td>2024</td>
      <td>$26.02</td>
<<<<<<< HEAD
      <td><span style="color: red">-25.1%</span></td>
      <td>$28.98</td>
      <td><span style="color: red">-16.6%</span></td>
=======
      <td><span style="color: red">-25.0%</span></td>
      <td>$28.98</td>
      <td><span style="color: red">-16.5%</span></td>
>>>>>>> f6051e9c
    </tr>
    <tr>
      <td>$3.18 EPS</td>
      <td>2025</td>
      <td>$27.39</td>
<<<<<<< HEAD
      <td><span style="color: red">-21.2%</span></td>
=======
      <td><span style="color: red">-21.1%</span></td>
>>>>>>> f6051e9c
      <td>$30.52</td>
      <td><span style="color: red">-12.1%</span></td>
    </tr>
  </tbody>
</table><|MERGE_RESOLUTION|>--- conflicted
+++ resolved
@@ -22,25 +22,15 @@
       <td>$3.02 EPS</td>
       <td>2024</td>
       <td>$26.02</td>
-<<<<<<< HEAD
-      <td><span style="color: red">-25.1%</span></td>
-      <td>$28.98</td>
-      <td><span style="color: red">-16.6%</span></td>
-=======
       <td><span style="color: red">-25.0%</span></td>
       <td>$28.98</td>
       <td><span style="color: red">-16.5%</span></td>
->>>>>>> f6051e9c
     </tr>
     <tr>
       <td>$3.18 EPS</td>
       <td>2025</td>
       <td>$27.39</td>
-<<<<<<< HEAD
-      <td><span style="color: red">-21.2%</span></td>
-=======
       <td><span style="color: red">-21.1%</span></td>
->>>>>>> f6051e9c
       <td>$30.52</td>
       <td><span style="color: red">-12.1%</span></td>
     </tr>
