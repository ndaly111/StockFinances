<table border="1" class="dataframe table table-striped">
  <thead>
    <tr style="text-align: left;">
      <th>Basis</th>
      <th>Year</th>
      <th>Nicks Valuation</th>
      <th>Nicks vs Share Price</th>
      <th>Finviz Valuation</th>
      <th>Finviz vs Share Price</th>
    </tr>
  </thead>
  <tbody>
    <tr>
      <td>$2.90 EPS</td>
      <td>TTM</td>
      <td>$49.63</td>
<<<<<<< HEAD
      <td><span style="color: green">23.8%</span></td>
      <td>$177.92</td>
      <td><span style="color: green">343.8%</span></td>
=======
      <td><span style="color: green">23.7%</span></td>
      <td>$177.92</td>
      <td><span style="color: green">343.5%</span></td>
>>>>>>> f6051e9c
    </tr>
    <tr>
      <td>$3.23 EPS</td>
      <td>2024</td>
      <td>$55.28</td>
<<<<<<< HEAD
      <td><span style="color: green">37.9%</span></td>
      <td>$198.17</td>
      <td><span style="color: green">394.3%</span></td>
=======
      <td><span style="color: green">37.8%</span></td>
      <td>$198.17</td>
      <td><span style="color: green">394.0%</span></td>
>>>>>>> f6051e9c
    </tr>
    <tr>
      <td>$3.52 EPS</td>
      <td>2025</td>
      <td>$60.24</td>
<<<<<<< HEAD
      <td><span style="color: green">50.3%</span></td>
      <td>$215.96</td>
      <td><span style="color: green">438.7%</span></td>
=======
      <td><span style="color: green">50.2%</span></td>
      <td>$215.96</td>
      <td><span style="color: green">438.4%</span></td>
>>>>>>> f6051e9c
    </tr>
  </tbody>
</table><|MERGE_RESOLUTION|>--- conflicted
+++ resolved
@@ -14,43 +14,25 @@
       <td>$2.90 EPS</td>
       <td>TTM</td>
       <td>$49.63</td>
-<<<<<<< HEAD
-      <td><span style="color: green">23.8%</span></td>
-      <td>$177.92</td>
-      <td><span style="color: green">343.8%</span></td>
-=======
       <td><span style="color: green">23.7%</span></td>
       <td>$177.92</td>
       <td><span style="color: green">343.5%</span></td>
->>>>>>> f6051e9c
     </tr>
     <tr>
       <td>$3.23 EPS</td>
       <td>2024</td>
       <td>$55.28</td>
-<<<<<<< HEAD
-      <td><span style="color: green">37.9%</span></td>
-      <td>$198.17</td>
-      <td><span style="color: green">394.3%</span></td>
-=======
       <td><span style="color: green">37.8%</span></td>
       <td>$198.17</td>
       <td><span style="color: green">394.0%</span></td>
->>>>>>> f6051e9c
     </tr>
     <tr>
       <td>$3.52 EPS</td>
       <td>2025</td>
       <td>$60.24</td>
-<<<<<<< HEAD
-      <td><span style="color: green">50.3%</span></td>
-      <td>$215.96</td>
-      <td><span style="color: green">438.7%</span></td>
-=======
       <td><span style="color: green">50.2%</span></td>
       <td>$215.96</td>
       <td><span style="color: green">438.4%</span></td>
->>>>>>> f6051e9c
     </tr>
   </tbody>
 </table>