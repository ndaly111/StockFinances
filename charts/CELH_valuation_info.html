--- conflicted
+++ resolved
@@ -12,22 +12,13 @@
   </thead>
   <tbody>
     <tr>
-<<<<<<< HEAD
-      <td>$72.85</td>
-=======
       <td>$73.24</td>
->>>>>>> f6051e9c
       <td>4.5%</td>
       <td>Nicks&nbsp;Growth:&nbsp;15%<br>Nick's&nbsp;Expected&nbsp;Margin:&nbsp;10%<br>FINVIZ&nbsp;Growth:&nbsp;32%</td>
       <td>Nicks:&nbsp;27<br>Finviz:&nbsp;118</td>
       <td>Nick's: 2.719</td>
-<<<<<<< HEAD
-      <td>12.0</td>
-      <td>80.1</td>
-=======
       <td>12.1</td>
       <td>80.5</td>
->>>>>>> f6051e9c
     </tr>
   </tbody>
 </table>