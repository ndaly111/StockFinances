--- conflicted
+++ resolved
@@ -12,31 +12,19 @@
       <td>$0.63 RevPS</td>
       <td>TTM</td>
       <td>$2.67</td>
-<<<<<<< HEAD
-      <td><span style="color: green">35.2%</span></td>
-=======
       <td><span style="color: green">35.5%</span></td>
->>>>>>> f6051e9c
     </tr>
     <tr>
       <td>$0.83 RevPS</td>
       <td>2024</td>
       <td>$3.50</td>
-<<<<<<< HEAD
-      <td><span style="color: green">77.2%</span></td>
-=======
       <td><span style="color: green">77.7%</span></td>
->>>>>>> f6051e9c
     </tr>
     <tr>
       <td>$1.20 RevPS</td>
       <td>2025</td>
       <td>$5.08</td>
-<<<<<<< HEAD
-      <td><span style="color: green">157.2%</span></td>
-=======
       <td><span style="color: green">157.9%</span></td>
->>>>>>> f6051e9c
     </tr>
   </tbody>
 </table>