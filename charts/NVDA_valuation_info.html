--- conflicted
+++ resolved
@@ -12,20 +12,12 @@
   </thead>
   <tbody>
     <tr>
-<<<<<<< HEAD
-      <td>$1,149.99</td>
-=======
       <td>$1,149.62</td>
->>>>>>> f6051e9c
       <td>4.5%</td>
       <td>Nicks&nbsp;Growth:&nbsp;20%<br>Nick's&nbsp;Expected&nbsp;Margin:&nbsp;30%<br>FINVIZ&nbsp;Growth:&nbsp;47%</td>
       <td>Nicks:&nbsp;42<br>Finviz:&nbsp;335</td>
       <td>Nick's: 12.697</td>
-<<<<<<< HEAD
-      <td>35.5</td>
-=======
       <td>35.4</td>
->>>>>>> f6051e9c
       <td>67.2</td>
     </tr>
   </tbody>
