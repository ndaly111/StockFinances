<table border="1" class="dataframe table table-striped">
  <thead>
    <tr style="text-align: left;">
      <th>Basis</th>
      <th>Year</th>
      <th>Nicks Valuation</th>
      <th>Nicks vs Share Price</th>
      <th>Finviz Valuation</th>
      <th>Finviz vs Share Price</th>
    </tr>
  </thead>
  <tbody>
    <tr>
      <td>$2.96 EPS</td>
      <td>TTM</td>
      <td>$31.18</td>
<<<<<<< HEAD
      <td><span style="color: red">-33.1%</span></td>
      <td>$27.51</td>
      <td><span style="color: red">-41.0%</span></td>
=======
      <td><span style="color: red">-33.0%</span></td>
      <td>$27.51</td>
      <td><span style="color: red">-40.9%</span></td>
>>>>>>> f6051e9c
    </tr>
    <tr>
      <td>$3.71 EPS</td>
      <td>2024</td>
      <td>$39.07</td>
<<<<<<< HEAD
      <td><span style="color: red">-16.2%</span></td>
=======
      <td><span style="color: red">-16.1%</span></td>
>>>>>>> f6051e9c
      <td>$34.48</td>
      <td><span style="color: red">-26.0%</span></td>
    </tr>
    <tr>
      <td>$3.55 EPS</td>
      <td>2025</td>
      <td>$37.39</td>
<<<<<<< HEAD
      <td><span style="color: red">-19.8%</span></td>
=======
      <td><span style="color: red">-19.7%</span></td>
>>>>>>> f6051e9c
      <td>$32.99</td>
      <td><span style="color: red">-29.2%</span></td>
    </tr>
  </tbody>
</table><|MERGE_RESOLUTION|>--- conflicted
+++ resolved
@@ -14,25 +14,15 @@
       <td>$2.96 EPS</td>
       <td>TTM</td>
       <td>$31.18</td>
-<<<<<<< HEAD
-      <td><span style="color: red">-33.1%</span></td>
-      <td>$27.51</td>
-      <td><span style="color: red">-41.0%</span></td>
-=======
       <td><span style="color: red">-33.0%</span></td>
       <td>$27.51</td>
       <td><span style="color: red">-40.9%</span></td>
->>>>>>> f6051e9c
     </tr>
     <tr>
       <td>$3.71 EPS</td>
       <td>2024</td>
       <td>$39.07</td>
-<<<<<<< HEAD
-      <td><span style="color: red">-16.2%</span></td>
-=======
       <td><span style="color: red">-16.1%</span></td>
->>>>>>> f6051e9c
       <td>$34.48</td>
       <td><span style="color: red">-26.0%</span></td>
     </tr>
@@ -40,11 +30,7 @@
       <td>$3.55 EPS</td>
       <td>2025</td>
       <td>$37.39</td>
-<<<<<<< HEAD
-      <td><span style="color: red">-19.8%</span></td>
-=======
       <td><span style="color: red">-19.7%</span></td>
->>>>>>> f6051e9c
       <td>$32.99</td>
       <td><span style="color: red">-29.2%</span></td>
     </tr>
