<table border="1" class="dataframe table table-striped">
  <thead>
    <tr style="text-align: left;">
      <th>Share Price</th>
      <th>Treasury Yield</th>
      <th>Estimates</th>
      <th>Fair Value (P/E)</th>
      <th>Fair Value (P/S)</th>
      <th>Current P/S</th>
      <th>Current P/E</th>
    </tr>
  </thead>
  <tbody>
    <tr>
<<<<<<< HEAD
      <td>$152.72</td>
=======
      <td>$152.47</td>
>>>>>>> f6051e9c
      <td>4.5%</td>
      <td>Nicks&nbsp;Growth:&nbsp;5%<br>Nick's&nbsp;Expected&nbsp;Margin:&nbsp;40%<br>FINVIZ&nbsp;Growth:&nbsp;22%</td>
      <td>Nicks:&nbsp;11<br>Finviz:&nbsp;48</td>
      <td>Nick's: 4.213</td>
      <td>0.4</td>
<<<<<<< HEAD
      <td>29.5</td>
=======
      <td>29.4</td>
>>>>>>> f6051e9c
    </tr>
  </tbody>
</table><|MERGE_RESOLUTION|>--- conflicted
+++ resolved
@@ -12,21 +12,13 @@
   </thead>
   <tbody>
     <tr>
-<<<<<<< HEAD
-      <td>$152.72</td>
-=======
       <td>$152.47</td>
->>>>>>> f6051e9c
       <td>4.5%</td>
       <td>Nicks&nbsp;Growth:&nbsp;5%<br>Nick's&nbsp;Expected&nbsp;Margin:&nbsp;40%<br>FINVIZ&nbsp;Growth:&nbsp;22%</td>
       <td>Nicks:&nbsp;11<br>Finviz:&nbsp;48</td>
       <td>Nick's: 4.213</td>
       <td>0.4</td>
-<<<<<<< HEAD
-      <td>29.5</td>
-=======
       <td>29.4</td>
->>>>>>> f6051e9c
     </tr>
   </tbody>
 </table>