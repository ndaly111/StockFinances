--- conflicted
+++ resolved
@@ -12,11 +12,7 @@
   </thead>
   <tbody>
     <tr>
-<<<<<<< HEAD
-      <td>$40.09</td>
-=======
       <td>$40.12</td>
->>>>>>> f6051e9c
       <td>4.5%</td>
       <td>Nicks&nbsp;Growth:&nbsp;10%<br>Nick's&nbsp;Expected&nbsp;Margin:&nbsp;25%<br>FINVIZ&nbsp;Growth:&nbsp;24%</td>
       <td>Nicks:&nbsp;17<br>Finviz:&nbsp;61</td>
