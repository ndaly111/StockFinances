--- conflicted
+++ resolved
@@ -16,11 +16,7 @@
       <td>$202.10</td>
       <td><span style="color: red">-57.5%</span></td>
       <td>$1,687.25</td>
-<<<<<<< HEAD
-      <td><span style="color: green">254.8%</span></td>
-=======
       <td><span style="color: green">254.9%</span></td>
->>>>>>> f6051e9c
     </tr>
     <tr>
       <td>$20.19 EPS</td>
@@ -28,11 +24,7 @@
       <td>$234.78</td>
       <td><span style="color: red">-50.6%</span></td>
       <td>$1,960.04</td>
-<<<<<<< HEAD
-      <td><span style="color: green">312.2%</span></td>
-=======
       <td><span style="color: green">312.3%</span></td>
->>>>>>> f6051e9c
     </tr>
     <tr>
       <td>$23.15 EPS</td>
@@ -40,11 +32,7 @@
       <td>$269.20</td>
       <td><span style="color: red">-43.4%</span></td>
       <td>$2,247.40</td>
-<<<<<<< HEAD
-      <td><span style="color: green">372.6%</span></td>
-=======
       <td><span style="color: green">372.8%</span></td>
->>>>>>> f6051e9c
     </tr>
   </tbody>
 </table>