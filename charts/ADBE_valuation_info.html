--- conflicted
+++ resolved
@@ -12,22 +12,13 @@
   </thead>
   <tbody>
     <tr>
-<<<<<<< HEAD
-      <td>$446.32</td>
-=======
       <td>$448.00</td>
->>>>>>> f6051e9c
       <td>4.5%</td>
       <td>Nicks&nbsp;Growth:&nbsp;12%<br>Nick's&nbsp;Expected&nbsp;Margin:&nbsp;25%<br>FINVIZ&nbsp;Growth:&nbsp;13%</td>
       <td>Nicks:&nbsp;21<br>Finviz:&nbsp;23</td>
       <td>Nick's: 5.162</td>
-<<<<<<< HEAD
-      <td>10.0</td>
-      <td>42.7</td>
-=======
       <td>10.1</td>
       <td>42.9</td>
->>>>>>> f6051e9c
     </tr>
   </tbody>
 </table>