<table border="1" class="dataframe table table-striped">
  <thead>
    <tr style="text-align: left;">
      <th>Share Price</th>
      <th>Treasury Yield</th>
      <th>Estimates</th>
      <th>Fair Value (P/E)</th>
      <th>Fair Value (P/S)</th>
      <th>Current P/S</th>
    </tr>
  </thead>
  <tbody>
    <tr>
<<<<<<< HEAD
      <td>$142.79</td>
=======
      <td>$143.10</td>
>>>>>>> f6051e9c
      <td>4.5%</td>
      <td>Nicks&nbsp;Growth:&nbsp;8%<br>Nick's&nbsp;Expected&nbsp;Margin:&nbsp;10%<br>FINVIZ&nbsp;Growth:&nbsp;N/A</td>
      <td>Nicks:&nbsp;14<br>Finviz:&nbsp;6</td>
      <td>Nick's: 1.413</td>
      <td>10.6</td>
    </tr>
  </tbody>
</table><|MERGE_RESOLUTION|>--- conflicted
+++ resolved
@@ -11,11 +11,7 @@
   </thead>
   <tbody>
     <tr>
-<<<<<<< HEAD
-      <td>$142.79</td>
-=======
       <td>$143.10</td>
->>>>>>> f6051e9c
       <td>4.5%</td>
       <td>Nicks&nbsp;Growth:&nbsp;8%<br>Nick's&nbsp;Expected&nbsp;Margin:&nbsp;10%<br>FINVIZ&nbsp;Growth:&nbsp;N/A</td>
       <td>Nicks:&nbsp;14<br>Finviz:&nbsp;6</td>
