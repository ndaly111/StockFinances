--- conflicted
+++ resolved
@@ -1,24 +1,4 @@
 <style type="text/css">
-<<<<<<< HEAD
-#T_4e3c1_row1_col4, #T_4e3c1_row1_col5, #T_4e3c1_row1_col6, #T_4e3c1_row2_col4, #T_4e3c1_row3_col4, #T_4e3c1_row4_col4, #T_4e3c1_row5_col4, #T_4e3c1_row5_col5, #T_4e3c1_row5_col6 {
-  color: green;
-}
-#T_4e3c1_row2_col5, #T_4e3c1_row2_col6, #T_4e3c1_row3_col5, #T_4e3c1_row3_col6, #T_4e3c1_row4_col5, #T_4e3c1_row4_col6 {
-  color: red;
-}
-</style>
-<table id="T_4e3c1">
-  <thead>
-    <tr>
-      <th class="blank level0" >&nbsp;</th>
-      <th id="T_4e3c1_level0_col0" class="col_heading level0 col0" >Date</th>
-      <th id="T_4e3c1_level0_col1" class="col_heading level0 col1" >Revenue</th>
-      <th id="T_4e3c1_level0_col2" class="col_heading level0 col2" >Net Income</th>
-      <th id="T_4e3c1_level0_col3" class="col_heading level0 col3" >EPS</th>
-      <th id="T_4e3c1_level0_col4" class="col_heading level0 col4" >Revenue Change</th>
-      <th id="T_4e3c1_level0_col5" class="col_heading level0 col5" >Net Income Change</th>
-      <th id="T_4e3c1_level0_col6" class="col_heading level0 col6" >EPS Change</th>
-=======
 #T_e12b2_row1_col4, #T_e12b2_row1_col5, #T_e12b2_row1_col6, #T_e12b2_row2_col4, #T_e12b2_row3_col4, #T_e12b2_row4_col4, #T_e12b2_row5_col4, #T_e12b2_row5_col5, #T_e12b2_row5_col6 {
   color: green;
 }
@@ -37,71 +17,10 @@
       <th id="T_e12b2_level0_col4" class="col_heading level0 col4" >Revenue Change</th>
       <th id="T_e12b2_level0_col5" class="col_heading level0 col5" >Net Income Change</th>
       <th id="T_e12b2_level0_col6" class="col_heading level0 col6" >EPS Change</th>
->>>>>>> f6051e9c
     </tr>
   </thead>
   <tbody>
     <tr>
-<<<<<<< HEAD
-      <th id="T_4e3c1_level0_row0" class="row_heading level0 row0" >0</th>
-      <td id="T_4e3c1_row0_col0" class="data row0 col0" >2020-12-31</td>
-      <td id="T_4e3c1_row0_col1" class="data row0 col1" >$2.9B</td>
-      <td id="T_4e3c1_row0_col2" class="data row0 col2" >$319.5M</td>
-      <td id="T_4e3c1_row0_col3" class="data row0 col3" >$0.27</td>
-      <td id="T_4e3c1_row0_col4" class="data row0 col4" >N/A</td>
-      <td id="T_4e3c1_row0_col5" class="data row0 col5" >N/A</td>
-      <td id="T_4e3c1_row0_col6" class="data row0 col6" >N/A</td>
-    </tr>
-    <tr>
-      <th id="T_4e3c1_level0_row1" class="row_heading level0 row1" >1</th>
-      <td id="T_4e3c1_row1_col0" class="data row1 col0" >2021-12-31</td>
-      <td id="T_4e3c1_row1_col1" class="data row1 col1" >$4.6B</td>
-      <td id="T_4e3c1_row1_col2" class="data row1 col2" >$2.9B</td>
-      <td id="T_4e3c1_row1_col3" class="data row1 col3" >$2.34</td>
-      <td id="T_4e3c1_row1_col4" class="data row1 col4" >57.4%</td>
-      <td id="T_4e3c1_row1_col5" class="data row1 col5" >812.2%</td>
-      <td id="T_4e3c1_row1_col6" class="data row1 col6" >776.4%</td>
-    </tr>
-    <tr>
-      <th id="T_4e3c1_level0_row2" class="row_heading level0 row2" >2</th>
-      <td id="T_4e3c1_row2_col0" class="data row2 col0" >2022-12-31</td>
-      <td id="T_4e3c1_row2_col1" class="data row2 col1" >$5.6B</td>
-      <td id="T_4e3c1_row2_col2" class="data row2 col2" >$-3.5B</td>
-      <td id="T_4e3c1_row2_col3" class="data row2 col3" >$-2.73</td>
-      <td id="T_4e3c1_row2_col4" class="data row2 col4" >21.4%</td>
-      <td id="T_4e3c1_row2_col5" class="data row2 col5" >-218.7%</td>
-      <td id="T_4e3c1_row2_col6" class="data row2 col6" >-216.7%</td>
-    </tr>
-    <tr>
-      <th id="T_4e3c1_level0_row3" class="row_heading level0 row3" >3</th>
-      <td id="T_4e3c1_row3_col0" class="data row3 col0" >2023-12-31</td>
-      <td id="T_4e3c1_row3_col1" class="data row3 col1" >$7.1B</td>
-      <td id="T_4e3c1_row3_col2" class="data row3 col2" >$132.0M</td>
-      <td id="T_4e3c1_row3_col3" class="data row3 col3" >$0.10</td>
-      <td id="T_4e3c1_row3_col4" class="data row3 col4" >26.1%</td>
-      <td id="T_4e3c1_row3_col5" class="data row3 col5" >-103.8%</td>
-      <td id="T_4e3c1_row3_col6" class="data row3 col6" >-103.7%</td>
-    </tr>
-    <tr>
-      <th id="T_4e3c1_level0_row4" class="row_heading level0 row4" >4</th>
-      <td id="T_4e3c1_row4_col0" class="data row4 col0" >TTM 2024-03-31</td>
-      <td id="T_4e3c1_row4_col1" class="data row4 col1" >$7.4B</td>
-      <td id="T_4e3c1_row4_col2" class="data row4 col2" >$-209.0M</td>
-      <td id="T_4e3c1_row4_col3" class="data row4 col3" >$-0.16</td>
-      <td id="T_4e3c1_row4_col4" class="data row4 col4" >5.0%</td>
-      <td id="T_4e3c1_row4_col5" class="data row4 col5" >-258.3%</td>
-      <td id="T_4e3c1_row4_col6" class="data row4 col6" >-260.0%</td>
-    </tr>
-    <tr>
-      <th id="T_4e3c1_level0_row5" class="row_heading level0 row5" >5</th>
-      <td id="T_4e3c1_row5_col0" class="data row5 col0" >Average</td>
-      <td id="T_4e3c1_row5_col1" class="data row5 col1" ></td>
-      <td id="T_4e3c1_row5_col2" class="data row5 col2" ></td>
-      <td id="T_4e3c1_row5_col3" class="data row5 col3" ></td>
-      <td id="T_4e3c1_row5_col4" class="data row5 col4" >27.5%</td>
-      <td id="T_4e3c1_row5_col5" class="data row5 col5" >57.8%</td>
-      <td id="T_4e3c1_row5_col6" class="data row5 col6" >49.0%</td>
-=======
       <th id="T_e12b2_level0_row0" class="row_heading level0 row0" >0</th>
       <td id="T_e12b2_row0_col0" class="data row0 col0" >2020-12-31</td>
       <td id="T_e12b2_row0_col1" class="data row0 col1" >$2.9B</td>
@@ -160,7 +79,6 @@
       <td id="T_e12b2_row5_col4" class="data row5 col4" >27.5%</td>
       <td id="T_e12b2_row5_col5" class="data row5 col5" >57.8%</td>
       <td id="T_e12b2_row5_col6" class="data row5 col6" >49.0%</td>
->>>>>>> f6051e9c
     </tr>
   </tbody>
 </table>