<table border="1" class="dataframe table table-striped">
  <thead>
    <tr style="text-align: left;">
      <th>Basis</th>
      <th>Year</th>
      <th>Nicks Valuation</th>
      <th>Nicks vs Share Price</th>
      <th>Finviz Valuation</th>
      <th>Finviz vs Share Price</th>
    </tr>
  </thead>
  <tbody>
    <tr>
      <td>$0.97 EPS</td>
      <td>TTM</td>
      <td>$10.22</td>
<<<<<<< HEAD
      <td><span style="color: red">-15.4%</span></td>
=======
      <td><span style="color: red">-15.5%</span></td>
>>>>>>> f6051e9c
      <td>$4.63</td>
      <td><span style="color: red">-61.7%</span></td>
    </tr>
    <tr>
      <td>$1.97 EPS</td>
      <td>2024</td>
      <td>$20.75</td>
<<<<<<< HEAD
      <td><span style="color: green">71.8%</span></td>
=======
      <td><span style="color: green">71.6%</span></td>
>>>>>>> f6051e9c
      <td>$9.40</td>
      <td><span style="color: red">-22.2%</span></td>
    </tr>
    <tr>
      <td>$1.96 EPS</td>
      <td>2025</td>
      <td>$20.64</td>
<<<<<<< HEAD
      <td><span style="color: green">70.9%</span></td>
      <td>$9.35</td>
      <td><span style="color: red">-22.6%</span></td>
=======
      <td><span style="color: green">70.7%</span></td>
      <td>$9.35</td>
      <td><span style="color: red">-22.7%</span></td>
>>>>>>> f6051e9c
    </tr>
  </tbody>
</table><|MERGE_RESOLUTION|>--- conflicted
+++ resolved
@@ -14,11 +14,7 @@
       <td>$0.97 EPS</td>
       <td>TTM</td>
       <td>$10.22</td>
-<<<<<<< HEAD
-      <td><span style="color: red">-15.4%</span></td>
-=======
       <td><span style="color: red">-15.5%</span></td>
->>>>>>> f6051e9c
       <td>$4.63</td>
       <td><span style="color: red">-61.7%</span></td>
     </tr>
@@ -26,11 +22,7 @@
       <td>$1.97 EPS</td>
       <td>2024</td>
       <td>$20.75</td>
-<<<<<<< HEAD
-      <td><span style="color: green">71.8%</span></td>
-=======
       <td><span style="color: green">71.6%</span></td>
->>>>>>> f6051e9c
       <td>$9.40</td>
       <td><span style="color: red">-22.2%</span></td>
     </tr>
@@ -38,15 +30,9 @@
       <td>$1.96 EPS</td>
       <td>2025</td>
       <td>$20.64</td>
-<<<<<<< HEAD
-      <td><span style="color: green">70.9%</span></td>
-      <td>$9.35</td>
-      <td><span style="color: red">-22.6%</span></td>
-=======
       <td><span style="color: green">70.7%</span></td>
       <td>$9.35</td>
       <td><span style="color: red">-22.7%</span></td>
->>>>>>> f6051e9c
     </tr>
   </tbody>
 </table>