--- conflicted
+++ resolved
@@ -12,21 +12,13 @@
   </thead>
   <tbody>
     <tr>
-<<<<<<< HEAD
-      <td>$11.60</td>
-=======
       <td>$11.70</td>
->>>>>>> f6051e9c
       <td>4.5%</td>
       <td>Nicks&nbsp;Growth:&nbsp;2%<br>Nick's&nbsp;Expected&nbsp;Margin:&nbsp;2%<br>FINVIZ&nbsp;Growth:&nbsp;46%</td>
       <td>Nicks:&nbsp;8<br>Finviz:&nbsp;322</td>
       <td>Nick's: 0.156</td>
       <td>0.1</td>
-<<<<<<< HEAD
-      <td>16.3</td>
-=======
       <td>16.5</td>
->>>>>>> f6051e9c
     </tr>
   </tbody>
 </table>