<table border="1" class="dataframe table table-striped">
  <thead>
    <tr style="text-align: left;">
      <th>Basis</th>
      <th>Year</th>
      <th>Nicks Valuation</th>
      <th>Nicks vs Share Price</th>
      <th>Finviz Valuation</th>
      <th>Finviz vs Share Price</th>
    </tr>
  </thead>
  <tbody>
    <tr>
      <td>$8.19 EPS</td>
      <td>TTM</td>
      <td>$63.71</td>
<<<<<<< HEAD
      <td><span style="color: green">18.7%</span></td>
      <td>$773.81</td>
      <td><span style="color: green">1341.3%</span></td>
=======
      <td><span style="color: green">18.3%</span></td>
      <td>$773.81</td>
      <td><span style="color: green">1336.6%</span></td>
>>>>>>> f6051e9c
    </tr>
    <tr>
      <td>$9.93 EPS</td>
      <td>2024</td>
      <td>$77.25</td>
<<<<<<< HEAD
      <td><span style="color: green">43.9%</span></td>
      <td>$938.21</td>
      <td><span style="color: green">1647.5%</span></td>
=======
      <td><span style="color: green">43.4%</span></td>
      <td>$938.21</td>
      <td><span style="color: green">1641.8%</span></td>
>>>>>>> f6051e9c
    </tr>
    <tr>
      <td>$11.42 EPS</td>
      <td>2025</td>
      <td>$88.84</td>
<<<<<<< HEAD
      <td><span style="color: green">65.5%</span></td>
      <td>$1,078.99</td>
      <td><span style="color: green">1909.7%</span></td>
=======
      <td><span style="color: green">64.9%</span></td>
      <td>$1,078.99</td>
      <td><span style="color: green">1903.1%</span></td>
>>>>>>> f6051e9c
    </tr>
  </tbody>
</table><|MERGE_RESOLUTION|>--- conflicted
+++ resolved
@@ -14,43 +14,25 @@
       <td>$8.19 EPS</td>
       <td>TTM</td>
       <td>$63.71</td>
-<<<<<<< HEAD
-      <td><span style="color: green">18.7%</span></td>
-      <td>$773.81</td>
-      <td><span style="color: green">1341.3%</span></td>
-=======
       <td><span style="color: green">18.3%</span></td>
       <td>$773.81</td>
       <td><span style="color: green">1336.6%</span></td>
->>>>>>> f6051e9c
     </tr>
     <tr>
       <td>$9.93 EPS</td>
       <td>2024</td>
       <td>$77.25</td>
-<<<<<<< HEAD
-      <td><span style="color: green">43.9%</span></td>
-      <td>$938.21</td>
-      <td><span style="color: green">1647.5%</span></td>
-=======
       <td><span style="color: green">43.4%</span></td>
       <td>$938.21</td>
       <td><span style="color: green">1641.8%</span></td>
->>>>>>> f6051e9c
     </tr>
     <tr>
       <td>$11.42 EPS</td>
       <td>2025</td>
       <td>$88.84</td>
-<<<<<<< HEAD
-      <td><span style="color: green">65.5%</span></td>
-      <td>$1,078.99</td>
-      <td><span style="color: green">1909.7%</span></td>
-=======
       <td><span style="color: green">64.9%</span></td>
       <td>$1,078.99</td>
       <td><span style="color: green">1903.1%</span></td>
->>>>>>> f6051e9c
     </tr>
   </tbody>
 </table>