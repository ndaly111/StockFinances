<table border="1" class="dataframe table table-striped">
  <thead>
    <tr style="text-align: left;">
      <th>Share Price</th>
      <th>Treasury Yield</th>
      <th>Estimates</th>
      <th>Fair Value (P/E)</th>
      <th>Fair Value (P/S)</th>
      <th>Current P/S</th>
      <th>Current P/E</th>
    </tr>
  </thead>
  <tbody>
    <tr>
<<<<<<< HEAD
      <td>$633.16</td>
=======
      <td>$632.18</td>
>>>>>>> f6051e9c
      <td>4.5%</td>
      <td>Nicks&nbsp;Growth:&nbsp;11%<br>Nick's&nbsp;Expected&nbsp;Margin:&nbsp;14%<br>FINVIZ&nbsp;Growth:&nbsp;26%</td>
      <td>Nicks:&nbsp;19<br>Finviz:&nbsp;73</td>
      <td>Nick's: 2.633</td>
      <td>7.8</td>
<<<<<<< HEAD
      <td>43.8</td>
=======
      <td>43.7</td>
>>>>>>> f6051e9c
    </tr>
  </tbody>
</table><|MERGE_RESOLUTION|>--- conflicted
+++ resolved
@@ -12,21 +12,13 @@
   </thead>
   <tbody>
     <tr>
-<<<<<<< HEAD
-      <td>$633.16</td>
-=======
       <td>$632.18</td>
->>>>>>> f6051e9c
       <td>4.5%</td>
       <td>Nicks&nbsp;Growth:&nbsp;11%<br>Nick's&nbsp;Expected&nbsp;Margin:&nbsp;14%<br>FINVIZ&nbsp;Growth:&nbsp;26%</td>
       <td>Nicks:&nbsp;19<br>Finviz:&nbsp;73</td>
       <td>Nick's: 2.633</td>
       <td>7.8</td>
-<<<<<<< HEAD
-      <td>43.8</td>
-=======
       <td>43.7</td>
->>>>>>> f6051e9c
     </tr>
   </tbody>
 </table>