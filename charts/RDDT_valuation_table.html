--- conflicted
+++ resolved
@@ -14,43 +14,25 @@
       <td>$4.01 RevPS</td>
       <td>TTM</td>
       <td>$6.87</td>
-<<<<<<< HEAD
-      <td><span style="color: red">-87.4%</span></td>
-      <td>$39.60</td>
-      <td><span style="color: red">-27.5%</span></td>
-=======
       <td><span style="color: red">-87.5%</span></td>
       <td>$39.60</td>
       <td><span style="color: red">-27.8%</span></td>
->>>>>>> f6051e9c
     </tr>
     <tr>
       <td>$6.61 RevPS</td>
       <td>2024</td>
       <td>$11.30</td>
-<<<<<<< HEAD
-      <td><span style="color: red">-79.3%</span></td>
-      <td>$65.15</td>
-      <td><span style="color: green">19.2%</span></td>
-=======
       <td><span style="color: red">-79.4%</span></td>
       <td>$65.15</td>
       <td><span style="color: green">18.8%</span></td>
->>>>>>> f6051e9c
     </tr>
     <tr>
       <td>$7.95 RevPS</td>
       <td>2025</td>
       <td>$13.61</td>
-<<<<<<< HEAD
-      <td><span style="color: red">-75.1%</span></td>
-      <td>$78.42</td>
-      <td><span style="color: green">43.5%</span></td>
-=======
       <td><span style="color: red">-75.2%</span></td>
       <td>$78.42</td>
       <td><span style="color: green">43.0%</span></td>
->>>>>>> f6051e9c
     </tr>
   </tbody>
 </table>