--- conflicted
+++ resolved
@@ -14,15 +14,9 @@
       <td>$8.70 EPS</td>
       <td>TTM</td>
       <td>$148.89</td>
-<<<<<<< HEAD
-      <td><span style="color: red">-29.8%</span></td>
-      <td>$230.84</td>
-      <td><span style="color: green">8.9%</span></td>
-=======
       <td><span style="color: red">-29.7%</span></td>
       <td>$230.84</td>
       <td><span style="color: green">9.0%</span></td>
->>>>>>> f6051e9c
     </tr>
     <tr>
       <td>$8.32 EPS</td>
@@ -30,11 +24,7 @@
       <td>$142.39</td>
       <td><span style="color: red">-32.8%</span></td>
       <td>$220.75</td>
-<<<<<<< HEAD
-      <td><span style="color: green">4.1%</span></td>
-=======
       <td><span style="color: green">4.2%</span></td>
->>>>>>> f6051e9c
     </tr>
     <tr>
       <td>$9.36 EPS</td>
