<table border="1" class="dataframe table table-striped">
  <thead>
    <tr style="text-align: left;">
      <th>Basis</th>
      <th>Year</th>
      <th>Nicks Valuation</th>
      <th>Nicks vs Share Price</th>
      <th>Finviz Valuation</th>
      <th>Finviz vs Share Price</th>
    </tr>
  </thead>
  <tbody>
    <tr>
      <td>$10.86 EPS</td>
      <td>TTM</td>
      <td>$84.48</td>
      <td><span style="color: red">-45.3%</span></td>
      <td>$110.46</td>
<<<<<<< HEAD
      <td><span style="color: red">-28.5%</span></td>
=======
      <td><span style="color: red">-28.4%</span></td>
>>>>>>> f6051e9c
    </tr>
    <tr>
      <td>$13.57 EPS</td>
      <td>2024</td>
      <td>$105.56</td>
<<<<<<< HEAD
      <td><span style="color: red">-31.7%</span></td>
=======
      <td><span style="color: red">-31.6%</span></td>
>>>>>>> f6051e9c
      <td>$138.02</td>
      <td><span style="color: red">-10.6%</span></td>
    </tr>
    <tr>
      <td>$15.52 EPS</td>
      <td>2025</td>
      <td>$120.73</td>
      <td><span style="color: red">-21.8%</span></td>
      <td>$157.86</td>
<<<<<<< HEAD
      <td><span style="color: green">2.2%</span></td>
=======
      <td><span style="color: green">2.3%</span></td>
>>>>>>> f6051e9c
    </tr>
  </tbody>
</table><|MERGE_RESOLUTION|>--- conflicted
+++ resolved
@@ -16,21 +16,13 @@
       <td>$84.48</td>
       <td><span style="color: red">-45.3%</span></td>
       <td>$110.46</td>
-<<<<<<< HEAD
-      <td><span style="color: red">-28.5%</span></td>
-=======
       <td><span style="color: red">-28.4%</span></td>
->>>>>>> f6051e9c
     </tr>
     <tr>
       <td>$13.57 EPS</td>
       <td>2024</td>
       <td>$105.56</td>
-<<<<<<< HEAD
-      <td><span style="color: red">-31.7%</span></td>
-=======
       <td><span style="color: red">-31.6%</span></td>
->>>>>>> f6051e9c
       <td>$138.02</td>
       <td><span style="color: red">-10.6%</span></td>
     </tr>
@@ -40,11 +32,7 @@
       <td>$120.73</td>
       <td><span style="color: red">-21.8%</span></td>
       <td>$157.86</td>
-<<<<<<< HEAD
-      <td><span style="color: green">2.2%</span></td>
-=======
       <td><span style="color: green">2.3%</span></td>
->>>>>>> f6051e9c
     </tr>
   </tbody>
 </table>