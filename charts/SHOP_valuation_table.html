<table border="1" class="dataframe table table-striped">
  <thead>
    <tr style="text-align: left;">
      <th>Basis</th>
      <th>Year</th>
      <th>Nicks Valuation</th>
      <th>Nicks vs Share Price</th>
      <th>Finviz Valuation</th>
      <th>Finviz vs Share Price</th>
    </tr>
  </thead>
  <tbody>
    <tr>
      <td>$5.75 RevPS</td>
      <td>TTM</td>
      <td>$14.28</td>
      <td><span style="color: red">-76.0%</span></td>
      <td>$272.75</td>
<<<<<<< HEAD
      <td><span style="color: green">358.0%</span></td>
=======
      <td><span style="color: green">357.7%</span></td>
>>>>>>> f6051e9c
    </tr>
    <tr>
      <td>$0.96 EPS</td>
      <td>2024</td>
      <td>$23.83</td>
      <td><span style="color: red">-60.0%</span></td>
      <td>$455.10</td>
<<<<<<< HEAD
      <td><span style="color: green">664.2%</span></td>
=======
      <td><span style="color: green">663.7%</span></td>
>>>>>>> f6051e9c
    </tr>
    <tr>
      <td>$1.28 EPS</td>
      <td>2025</td>
      <td>$31.78</td>
<<<<<<< HEAD
      <td><span style="color: red">-46.6%</span></td>
      <td>$606.79</td>
      <td><span style="color: green">919.0%</span></td>
=======
      <td><span style="color: red">-46.7%</span></td>
      <td>$606.79</td>
      <td><span style="color: green">918.2%</span></td>
>>>>>>> f6051e9c
    </tr>
  </tbody>
</table><|MERGE_RESOLUTION|>--- conflicted
+++ resolved
@@ -16,11 +16,7 @@
       <td>$14.28</td>
       <td><span style="color: red">-76.0%</span></td>
       <td>$272.75</td>
-<<<<<<< HEAD
-      <td><span style="color: green">358.0%</span></td>
-=======
       <td><span style="color: green">357.7%</span></td>
->>>>>>> f6051e9c
     </tr>
     <tr>
       <td>$0.96 EPS</td>
@@ -28,25 +24,15 @@
       <td>$23.83</td>
       <td><span style="color: red">-60.0%</span></td>
       <td>$455.10</td>
-<<<<<<< HEAD
-      <td><span style="color: green">664.2%</span></td>
-=======
       <td><span style="color: green">663.7%</span></td>
->>>>>>> f6051e9c
     </tr>
     <tr>
       <td>$1.28 EPS</td>
       <td>2025</td>
       <td>$31.78</td>
-<<<<<<< HEAD
-      <td><span style="color: red">-46.6%</span></td>
-      <td>$606.79</td>
-      <td><span style="color: green">919.0%</span></td>
-=======
       <td><span style="color: red">-46.7%</span></td>
       <td>$606.79</td>
       <td><span style="color: green">918.2%</span></td>
->>>>>>> f6051e9c
     </tr>
   </tbody>
 </table>