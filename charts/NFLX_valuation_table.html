--- conflicted
+++ resolved
@@ -14,43 +14,25 @@
       <td>$14.45 EPS</td>
       <td>TTM</td>
       <td>$271.76</td>
-<<<<<<< HEAD
-      <td><span style="color: red">-57.1%</span></td>
-      <td>$1,057.25</td>
-      <td><span style="color: green">67.0%</span></td>
-=======
       <td><span style="color: red">-57.0%</span></td>
       <td>$1,057.25</td>
       <td><span style="color: green">67.2%</span></td>
->>>>>>> f6051e9c
     </tr>
     <tr>
       <td>$18.31 EPS</td>
       <td>2024</td>
       <td>$344.35</td>
-<<<<<<< HEAD
-      <td><span style="color: red">-45.6%</span></td>
-      <td>$1,339.67</td>
-      <td><span style="color: green">111.6%</span></td>
-=======
       <td><span style="color: red">-45.5%</span></td>
       <td>$1,339.67</td>
       <td><span style="color: green">111.9%</span></td>
->>>>>>> f6051e9c
     </tr>
     <tr>
       <td>$22.12 EPS</td>
       <td>2025</td>
       <td>$416.00</td>
-<<<<<<< HEAD
-      <td><span style="color: red">-34.3%</span></td>
-      <td>$1,618.44</td>
-      <td><span style="color: green">155.6%</span></td>
-=======
       <td><span style="color: red">-34.2%</span></td>
       <td>$1,618.44</td>
       <td><span style="color: green">156.0%</span></td>
->>>>>>> f6051e9c
     </tr>
   </tbody>
 </table>