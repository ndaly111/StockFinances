--- conflicted
+++ resolved
@@ -14,43 +14,25 @@
       <td>$3.57 EPS</td>
       <td>TTM</td>
       <td>$151.09</td>
-<<<<<<< HEAD
-      <td><span style="color: red">-14.9%</span></td>
-      <td>$360.63</td>
-      <td><span style="color: green">103.0%</span></td>
-=======
       <td><span style="color: red">-14.8%</span></td>
       <td>$360.63</td>
       <td><span style="color: green">103.4%</span></td>
->>>>>>> f6051e9c
     </tr>
     <tr>
       <td>$4.58 EPS</td>
       <td>2024</td>
       <td>$193.84</td>
-<<<<<<< HEAD
-      <td><span style="color: green">9.1%</span></td>
-      <td>$462.66</td>
-      <td><span style="color: green">160.4%</span></td>
-=======
       <td><span style="color: green">9.3%</span></td>
       <td>$462.66</td>
       <td><span style="color: green">161.0%</span></td>
->>>>>>> f6051e9c
     </tr>
     <tr>
       <td>$5.80 EPS</td>
       <td>2025</td>
       <td>$245.47</td>
-<<<<<<< HEAD
-      <td><span style="color: green">38.2%</span></td>
-      <td>$585.90</td>
-      <td><span style="color: green">229.8%</span></td>
-=======
       <td><span style="color: green">38.5%</span></td>
       <td>$585.90</td>
       <td><span style="color: green">230.5%</span></td>
->>>>>>> f6051e9c
     </tr>
   </tbody>
 </table>