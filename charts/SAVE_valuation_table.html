--- conflicted
+++ resolved
@@ -12,31 +12,19 @@
       <td>$48.20 RevPS</td>
       <td>TTM</td>
       <td>$34.06</td>
-<<<<<<< HEAD
-      <td><span style="color: green">816.0%</span></td>
-=======
       <td><span style="color: green">815.6%</span></td>
->>>>>>> f6051e9c
     </tr>
     <tr>
       <td>$49.95 RevPS</td>
       <td>2024</td>
       <td>$35.30</td>
-<<<<<<< HEAD
-      <td><span style="color: green">849.4%</span></td>
-=======
       <td><span style="color: green">848.9%</span></td>
->>>>>>> f6051e9c
     </tr>
     <tr>
       <td>$50.05 RevPS</td>
       <td>2025</td>
       <td>$35.37</td>
-<<<<<<< HEAD
-      <td><span style="color: green">851.3%</span></td>
-=======
       <td><span style="color: green">850.8%</span></td>
->>>>>>> f6051e9c
     </tr>
   </tbody>
 </table>