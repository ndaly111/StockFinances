--- conflicted
+++ resolved
@@ -14,11 +14,7 @@
       <td>$15.32 EPS</td>
       <td>TTM</td>
       <td>$216.52</td>
-<<<<<<< HEAD
-      <td><span style="color: red">-58.8%</span></td>
-=======
       <td><span style="color: red">-58.7%</span></td>
->>>>>>> f6051e9c
       <td>$325.28</td>
       <td><span style="color: red">-38.0%</span></td>
     </tr>
@@ -28,25 +24,15 @@
       <td>$226.13</td>
       <td><span style="color: red">-56.9%</span></td>
       <td>$339.71</td>
-<<<<<<< HEAD
-      <td><span style="color: red">-35.3%</span></td>
-=======
       <td><span style="color: red">-35.2%</span></td>
->>>>>>> f6051e9c
     </tr>
     <tr>
       <td>$18.25 EPS</td>
       <td>2025</td>
       <td>$257.93</td>
-<<<<<<< HEAD
-      <td><span style="color: red">-50.9%</span></td>
-      <td>$387.49</td>
-      <td><span style="color: red">-26.2%</span></td>
-=======
       <td><span style="color: red">-50.8%</span></td>
       <td>$387.49</td>
       <td><span style="color: red">-26.1%</span></td>
->>>>>>> f6051e9c
     </tr>
   </tbody>
 </table>