<style type="text/css">
<<<<<<< HEAD
#T_5b20b_row1_col4, #T_5b20b_row1_col5, #T_5b20b_row1_col6, #T_5b20b_row2_col5, #T_5b20b_row2_col6, #T_5b20b_row3_col5, #T_5b20b_row3_col6, #T_5b20b_row4_col5, #T_5b20b_row4_col6, #T_5b20b_row5_col5, #T_5b20b_row5_col6 {
  color: red;
}
#T_5b20b_row2_col4, #T_5b20b_row3_col4, #T_5b20b_row4_col4, #T_5b20b_row5_col4 {
  color: green;
}
</style>
<table id="T_5b20b">
  <thead>
    <tr>
      <th class="blank level0" >&nbsp;</th>
      <th id="T_5b20b_level0_col0" class="col_heading level0 col0" >Date</th>
      <th id="T_5b20b_level0_col1" class="col_heading level0 col1" >Revenue</th>
      <th id="T_5b20b_level0_col2" class="col_heading level0 col2" >Net Income</th>
      <th id="T_5b20b_level0_col3" class="col_heading level0 col3" >EPS</th>
      <th id="T_5b20b_level0_col4" class="col_heading level0 col4" >Revenue Change</th>
      <th id="T_5b20b_level0_col5" class="col_heading level0 col5" >Net Income Change</th>
      <th id="T_5b20b_level0_col6" class="col_heading level0 col6" >EPS Change</th>
=======
#T_5dd9f_row1_col4, #T_5dd9f_row1_col5, #T_5dd9f_row1_col6, #T_5dd9f_row2_col5, #T_5dd9f_row2_col6, #T_5dd9f_row3_col5, #T_5dd9f_row3_col6, #T_5dd9f_row4_col5, #T_5dd9f_row4_col6, #T_5dd9f_row5_col5, #T_5dd9f_row5_col6 {
  color: red;
}
#T_5dd9f_row2_col4, #T_5dd9f_row3_col4, #T_5dd9f_row4_col4, #T_5dd9f_row5_col4 {
  color: green;
}
</style>
<table id="T_5dd9f">
  <thead>
    <tr>
      <th class="blank level0" >&nbsp;</th>
      <th id="T_5dd9f_level0_col0" class="col_heading level0 col0" >Date</th>
      <th id="T_5dd9f_level0_col1" class="col_heading level0 col1" >Revenue</th>
      <th id="T_5dd9f_level0_col2" class="col_heading level0 col2" >Net Income</th>
      <th id="T_5dd9f_level0_col3" class="col_heading level0 col3" >EPS</th>
      <th id="T_5dd9f_level0_col4" class="col_heading level0 col4" >Revenue Change</th>
      <th id="T_5dd9f_level0_col5" class="col_heading level0 col5" >Net Income Change</th>
      <th id="T_5dd9f_level0_col6" class="col_heading level0 col6" >EPS Change</th>
>>>>>>> f6051e9c
    </tr>
  </thead>
  <tbody>
    <tr>
<<<<<<< HEAD
      <th id="T_5b20b_level0_row0" class="row_heading level0 row0" >0</th>
      <td id="T_5b20b_row0_col0" class="data row0 col0" >2020-11-30</td>
      <td id="T_5b20b_row0_col1" class="data row0 col1" >$5.6B</td>
      <td id="T_5b20b_row0_col2" class="data row0 col2" >$-10.2B</td>
      <td id="T_5b20b_row0_col3" class="data row0 col3" >$-13.20</td>
      <td id="T_5b20b_row0_col4" class="data row0 col4" >N/A</td>
      <td id="T_5b20b_row0_col5" class="data row0 col5" >N/A</td>
      <td id="T_5b20b_row0_col6" class="data row0 col6" >N/A</td>
    </tr>
    <tr>
      <th id="T_5b20b_level0_row1" class="row_heading level0 row1" >1</th>
      <td id="T_5b20b_row1_col0" class="data row1 col0" >2021-11-30</td>
      <td id="T_5b20b_row1_col1" class="data row1 col1" >$1.9B</td>
      <td id="T_5b20b_row1_col2" class="data row1 col2" >$-9.5B</td>
      <td id="T_5b20b_row1_col3" class="data row1 col3" >$-8.46</td>
      <td id="T_5b20b_row1_col4" class="data row1 col4" >-65.9%</td>
      <td id="T_5b20b_row1_col5" class="data row1 col5" >-7.2%</td>
      <td id="T_5b20b_row1_col6" class="data row1 col6" >-35.9%</td>
    </tr>
    <tr>
      <th id="T_5b20b_level0_row2" class="row_heading level0 row2" >2</th>
      <td id="T_5b20b_row2_col0" class="data row2 col0" >2022-11-30</td>
      <td id="T_5b20b_row2_col1" class="data row2 col1" >$12.2B</td>
      <td id="T_5b20b_row2_col2" class="data row2 col2" >$-6.1B</td>
      <td id="T_5b20b_row2_col3" class="data row2 col3" >$-5.16</td>
      <td id="T_5b20b_row2_col4" class="data row2 col4" >537.8%</td>
      <td id="T_5b20b_row2_col5" class="data row2 col5" >-35.9%</td>
      <td id="T_5b20b_row2_col6" class="data row2 col6" >-39.0%</td>
    </tr>
    <tr>
      <th id="T_5b20b_level0_row3" class="row_heading level0 row3" >3</th>
      <td id="T_5b20b_row3_col0" class="data row3 col0" >2023-11-30</td>
      <td id="T_5b20b_row3_col1" class="data row3 col1" >$21.6B</td>
      <td id="T_5b20b_row3_col2" class="data row3 col2" >$-74.0M</td>
      <td id="T_5b20b_row3_col3" class="data row3 col3" >$-0.06</td>
      <td id="T_5b20b_row3_col4" class="data row3 col4" >77.4%</td>
      <td id="T_5b20b_row3_col5" class="data row3 col5" >-98.8%</td>
      <td id="T_5b20b_row3_col6" class="data row3 col6" >-98.8%</td>
    </tr>
    <tr>
      <th id="T_5b20b_level0_row4" class="row_heading level0 row4" >4</th>
      <td id="T_5b20b_row4_col0" class="data row4 col0" >TTM 2024-02-29</td>
      <td id="T_5b20b_row4_col1" class="data row4 col1" >$22.6B</td>
      <td id="T_5b20b_row4_col2" class="data row4 col2" >$405.0M</td>
      <td id="T_5b20b_row4_col3" class="data row4 col3" >$0.32</td>
      <td id="T_5b20b_row4_col4" class="data row4 col4" >4.5%</td>
      <td id="T_5b20b_row4_col5" class="data row4 col5" >-647.3%</td>
      <td id="T_5b20b_row4_col6" class="data row4 col6" >-633.3%</td>
    </tr>
    <tr>
      <th id="T_5b20b_level0_row5" class="row_heading level0 row5" >5</th>
      <td id="T_5b20b_row5_col0" class="data row5 col0" >Average</td>
      <td id="T_5b20b_row5_col1" class="data row5 col1" ></td>
      <td id="T_5b20b_row5_col2" class="data row5 col2" ></td>
      <td id="T_5b20b_row5_col3" class="data row5 col3" ></td>
      <td id="T_5b20b_row5_col4" class="data row5 col4" >138.4%</td>
      <td id="T_5b20b_row5_col5" class="data row5 col5" >-197.3%</td>
      <td id="T_5b20b_row5_col6" class="data row5 col6" >-201.8%</td>
=======
      <th id="T_5dd9f_level0_row0" class="row_heading level0 row0" >0</th>
      <td id="T_5dd9f_row0_col0" class="data row0 col0" >2020-11-30</td>
      <td id="T_5dd9f_row0_col1" class="data row0 col1" >$5.6B</td>
      <td id="T_5dd9f_row0_col2" class="data row0 col2" >$-10.2B</td>
      <td id="T_5dd9f_row0_col3" class="data row0 col3" >$-13.20</td>
      <td id="T_5dd9f_row0_col4" class="data row0 col4" >N/A</td>
      <td id="T_5dd9f_row0_col5" class="data row0 col5" >N/A</td>
      <td id="T_5dd9f_row0_col6" class="data row0 col6" >N/A</td>
    </tr>
    <tr>
      <th id="T_5dd9f_level0_row1" class="row_heading level0 row1" >1</th>
      <td id="T_5dd9f_row1_col0" class="data row1 col0" >2021-11-30</td>
      <td id="T_5dd9f_row1_col1" class="data row1 col1" >$1.9B</td>
      <td id="T_5dd9f_row1_col2" class="data row1 col2" >$-9.5B</td>
      <td id="T_5dd9f_row1_col3" class="data row1 col3" >$-8.46</td>
      <td id="T_5dd9f_row1_col4" class="data row1 col4" >-65.9%</td>
      <td id="T_5dd9f_row1_col5" class="data row1 col5" >-7.2%</td>
      <td id="T_5dd9f_row1_col6" class="data row1 col6" >-35.9%</td>
    </tr>
    <tr>
      <th id="T_5dd9f_level0_row2" class="row_heading level0 row2" >2</th>
      <td id="T_5dd9f_row2_col0" class="data row2 col0" >2022-11-30</td>
      <td id="T_5dd9f_row2_col1" class="data row2 col1" >$12.2B</td>
      <td id="T_5dd9f_row2_col2" class="data row2 col2" >$-6.1B</td>
      <td id="T_5dd9f_row2_col3" class="data row2 col3" >$-5.16</td>
      <td id="T_5dd9f_row2_col4" class="data row2 col4" >537.8%</td>
      <td id="T_5dd9f_row2_col5" class="data row2 col5" >-35.9%</td>
      <td id="T_5dd9f_row2_col6" class="data row2 col6" >-39.0%</td>
    </tr>
    <tr>
      <th id="T_5dd9f_level0_row3" class="row_heading level0 row3" >3</th>
      <td id="T_5dd9f_row3_col0" class="data row3 col0" >2023-11-30</td>
      <td id="T_5dd9f_row3_col1" class="data row3 col1" >$21.6B</td>
      <td id="T_5dd9f_row3_col2" class="data row3 col2" >$-74.0M</td>
      <td id="T_5dd9f_row3_col3" class="data row3 col3" >$-0.06</td>
      <td id="T_5dd9f_row3_col4" class="data row3 col4" >77.4%</td>
      <td id="T_5dd9f_row3_col5" class="data row3 col5" >-98.8%</td>
      <td id="T_5dd9f_row3_col6" class="data row3 col6" >-98.8%</td>
    </tr>
    <tr>
      <th id="T_5dd9f_level0_row4" class="row_heading level0 row4" >4</th>
      <td id="T_5dd9f_row4_col0" class="data row4 col0" >TTM 2024-02-29</td>
      <td id="T_5dd9f_row4_col1" class="data row4 col1" >$22.6B</td>
      <td id="T_5dd9f_row4_col2" class="data row4 col2" >$405.0M</td>
      <td id="T_5dd9f_row4_col3" class="data row4 col3" >$0.32</td>
      <td id="T_5dd9f_row4_col4" class="data row4 col4" >4.5%</td>
      <td id="T_5dd9f_row4_col5" class="data row4 col5" >-647.3%</td>
      <td id="T_5dd9f_row4_col6" class="data row4 col6" >-633.3%</td>
    </tr>
    <tr>
      <th id="T_5dd9f_level0_row5" class="row_heading level0 row5" >5</th>
      <td id="T_5dd9f_row5_col0" class="data row5 col0" >Average</td>
      <td id="T_5dd9f_row5_col1" class="data row5 col1" ></td>
      <td id="T_5dd9f_row5_col2" class="data row5 col2" ></td>
      <td id="T_5dd9f_row5_col3" class="data row5 col3" ></td>
      <td id="T_5dd9f_row5_col4" class="data row5 col4" >138.4%</td>
      <td id="T_5dd9f_row5_col5" class="data row5 col5" >-197.3%</td>
      <td id="T_5dd9f_row5_col6" class="data row5 col6" >-201.8%</td>
>>>>>>> f6051e9c
    </tr>
  </tbody>
</table><|MERGE_RESOLUTION|>--- conflicted
+++ resolved
@@ -1,24 +1,4 @@
 <style type="text/css">
-<<<<<<< HEAD
-#T_5b20b_row1_col4, #T_5b20b_row1_col5, #T_5b20b_row1_col6, #T_5b20b_row2_col5, #T_5b20b_row2_col6, #T_5b20b_row3_col5, #T_5b20b_row3_col6, #T_5b20b_row4_col5, #T_5b20b_row4_col6, #T_5b20b_row5_col5, #T_5b20b_row5_col6 {
-  color: red;
-}
-#T_5b20b_row2_col4, #T_5b20b_row3_col4, #T_5b20b_row4_col4, #T_5b20b_row5_col4 {
-  color: green;
-}
-</style>
-<table id="T_5b20b">
-  <thead>
-    <tr>
-      <th class="blank level0" >&nbsp;</th>
-      <th id="T_5b20b_level0_col0" class="col_heading level0 col0" >Date</th>
-      <th id="T_5b20b_level0_col1" class="col_heading level0 col1" >Revenue</th>
-      <th id="T_5b20b_level0_col2" class="col_heading level0 col2" >Net Income</th>
-      <th id="T_5b20b_level0_col3" class="col_heading level0 col3" >EPS</th>
-      <th id="T_5b20b_level0_col4" class="col_heading level0 col4" >Revenue Change</th>
-      <th id="T_5b20b_level0_col5" class="col_heading level0 col5" >Net Income Change</th>
-      <th id="T_5b20b_level0_col6" class="col_heading level0 col6" >EPS Change</th>
-=======
 #T_5dd9f_row1_col4, #T_5dd9f_row1_col5, #T_5dd9f_row1_col6, #T_5dd9f_row2_col5, #T_5dd9f_row2_col6, #T_5dd9f_row3_col5, #T_5dd9f_row3_col6, #T_5dd9f_row4_col5, #T_5dd9f_row4_col6, #T_5dd9f_row5_col5, #T_5dd9f_row5_col6 {
   color: red;
 }
@@ -37,71 +17,10 @@
       <th id="T_5dd9f_level0_col4" class="col_heading level0 col4" >Revenue Change</th>
       <th id="T_5dd9f_level0_col5" class="col_heading level0 col5" >Net Income Change</th>
       <th id="T_5dd9f_level0_col6" class="col_heading level0 col6" >EPS Change</th>
->>>>>>> f6051e9c
     </tr>
   </thead>
   <tbody>
     <tr>
-<<<<<<< HEAD
-      <th id="T_5b20b_level0_row0" class="row_heading level0 row0" >0</th>
-      <td id="T_5b20b_row0_col0" class="data row0 col0" >2020-11-30</td>
-      <td id="T_5b20b_row0_col1" class="data row0 col1" >$5.6B</td>
-      <td id="T_5b20b_row0_col2" class="data row0 col2" >$-10.2B</td>
-      <td id="T_5b20b_row0_col3" class="data row0 col3" >$-13.20</td>
-      <td id="T_5b20b_row0_col4" class="data row0 col4" >N/A</td>
-      <td id="T_5b20b_row0_col5" class="data row0 col5" >N/A</td>
-      <td id="T_5b20b_row0_col6" class="data row0 col6" >N/A</td>
-    </tr>
-    <tr>
-      <th id="T_5b20b_level0_row1" class="row_heading level0 row1" >1</th>
-      <td id="T_5b20b_row1_col0" class="data row1 col0" >2021-11-30</td>
-      <td id="T_5b20b_row1_col1" class="data row1 col1" >$1.9B</td>
-      <td id="T_5b20b_row1_col2" class="data row1 col2" >$-9.5B</td>
-      <td id="T_5b20b_row1_col3" class="data row1 col3" >$-8.46</td>
-      <td id="T_5b20b_row1_col4" class="data row1 col4" >-65.9%</td>
-      <td id="T_5b20b_row1_col5" class="data row1 col5" >-7.2%</td>
-      <td id="T_5b20b_row1_col6" class="data row1 col6" >-35.9%</td>
-    </tr>
-    <tr>
-      <th id="T_5b20b_level0_row2" class="row_heading level0 row2" >2</th>
-      <td id="T_5b20b_row2_col0" class="data row2 col0" >2022-11-30</td>
-      <td id="T_5b20b_row2_col1" class="data row2 col1" >$12.2B</td>
-      <td id="T_5b20b_row2_col2" class="data row2 col2" >$-6.1B</td>
-      <td id="T_5b20b_row2_col3" class="data row2 col3" >$-5.16</td>
-      <td id="T_5b20b_row2_col4" class="data row2 col4" >537.8%</td>
-      <td id="T_5b20b_row2_col5" class="data row2 col5" >-35.9%</td>
-      <td id="T_5b20b_row2_col6" class="data row2 col6" >-39.0%</td>
-    </tr>
-    <tr>
-      <th id="T_5b20b_level0_row3" class="row_heading level0 row3" >3</th>
-      <td id="T_5b20b_row3_col0" class="data row3 col0" >2023-11-30</td>
-      <td id="T_5b20b_row3_col1" class="data row3 col1" >$21.6B</td>
-      <td id="T_5b20b_row3_col2" class="data row3 col2" >$-74.0M</td>
-      <td id="T_5b20b_row3_col3" class="data row3 col3" >$-0.06</td>
-      <td id="T_5b20b_row3_col4" class="data row3 col4" >77.4%</td>
-      <td id="T_5b20b_row3_col5" class="data row3 col5" >-98.8%</td>
-      <td id="T_5b20b_row3_col6" class="data row3 col6" >-98.8%</td>
-    </tr>
-    <tr>
-      <th id="T_5b20b_level0_row4" class="row_heading level0 row4" >4</th>
-      <td id="T_5b20b_row4_col0" class="data row4 col0" >TTM 2024-02-29</td>
-      <td id="T_5b20b_row4_col1" class="data row4 col1" >$22.6B</td>
-      <td id="T_5b20b_row4_col2" class="data row4 col2" >$405.0M</td>
-      <td id="T_5b20b_row4_col3" class="data row4 col3" >$0.32</td>
-      <td id="T_5b20b_row4_col4" class="data row4 col4" >4.5%</td>
-      <td id="T_5b20b_row4_col5" class="data row4 col5" >-647.3%</td>
-      <td id="T_5b20b_row4_col6" class="data row4 col6" >-633.3%</td>
-    </tr>
-    <tr>
-      <th id="T_5b20b_level0_row5" class="row_heading level0 row5" >5</th>
-      <td id="T_5b20b_row5_col0" class="data row5 col0" >Average</td>
-      <td id="T_5b20b_row5_col1" class="data row5 col1" ></td>
-      <td id="T_5b20b_row5_col2" class="data row5 col2" ></td>
-      <td id="T_5b20b_row5_col3" class="data row5 col3" ></td>
-      <td id="T_5b20b_row5_col4" class="data row5 col4" >138.4%</td>
-      <td id="T_5b20b_row5_col5" class="data row5 col5" >-197.3%</td>
-      <td id="T_5b20b_row5_col6" class="data row5 col6" >-201.8%</td>
-=======
       <th id="T_5dd9f_level0_row0" class="row_heading level0 row0" >0</th>
       <td id="T_5dd9f_row0_col0" class="data row0 col0" >2020-11-30</td>
       <td id="T_5dd9f_row0_col1" class="data row0 col1" >$5.6B</td>
@@ -160,7 +79,6 @@
       <td id="T_5dd9f_row5_col4" class="data row5 col4" >138.4%</td>
       <td id="T_5dd9f_row5_col5" class="data row5 col5" >-197.3%</td>
       <td id="T_5dd9f_row5_col6" class="data row5 col6" >-201.8%</td>
->>>>>>> f6051e9c
     </tr>
   </tbody>
 </table>