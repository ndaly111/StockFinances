--- conflicted
+++ resolved
@@ -16,11 +16,7 @@
       <td>$29.48</td>
       <td><span style="color: red">-81.7%</span></td>
       <td>$304.08</td>
-<<<<<<< HEAD
-      <td><span style="color: green">88.8%</span></td>
-=======
       <td><span style="color: green">89.0%</span></td>
->>>>>>> f6051e9c
     </tr>
     <tr>
       <td>$3.98 EPS</td>
@@ -28,11 +24,7 @@
       <td>$30.96</td>
       <td><span style="color: red">-80.8%</span></td>
       <td>$319.32</td>
-<<<<<<< HEAD
-      <td><span style="color: green">98.3%</span></td>
-=======
       <td><span style="color: green">98.5%</span></td>
->>>>>>> f6051e9c
     </tr>
     <tr>
       <td>$4.88 EPS</td>
@@ -40,11 +32,7 @@
       <td>$37.96</td>
       <td><span style="color: red">-76.4%</span></td>
       <td>$391.53</td>
-<<<<<<< HEAD
-      <td><span style="color: green">143.1%</span></td>
-=======
       <td><span style="color: green">143.4%</span></td>
->>>>>>> f6051e9c
     </tr>
   </tbody>
 </table>