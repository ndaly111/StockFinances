<table border="1" class="dataframe table table-striped">
  <thead>
    <tr style="text-align: left;">
      <th>Share Price</th>
      <th>Treasury Yield</th>
      <th>Estimates</th>
      <th>Fair Value (P/E)</th>
      <th>Fair Value (P/S)</th>
      <th>Current P/S</th>
    </tr>
  </thead>
  <tbody>
    <tr>
<<<<<<< HEAD
      <td>$15.20</td>
=======
      <td>$15.23</td>
>>>>>>> f6051e9c
      <td>4.5%</td>
      <td>Nicks&nbsp;Growth:&nbsp;5%<br>Nick's&nbsp;Expected&nbsp;Margin:&nbsp;10%<br>FINVIZ&nbsp;Growth:&nbsp;79%</td>
      <td>Nicks:&nbsp;11<br>Finviz:&nbsp;2651</td>
      <td>Nick's: 1.053</td>
      <td>5.2</td>
    </tr>
  </tbody>
</table><|MERGE_RESOLUTION|>--- conflicted
+++ resolved
@@ -11,11 +11,7 @@
   </thead>
   <tbody>
     <tr>
-<<<<<<< HEAD
-      <td>$15.20</td>
-=======
       <td>$15.23</td>
->>>>>>> f6051e9c
       <td>4.5%</td>
       <td>Nicks&nbsp;Growth:&nbsp;5%<br>Nick's&nbsp;Expected&nbsp;Margin:&nbsp;10%<br>FINVIZ&nbsp;Growth:&nbsp;79%</td>
       <td>Nicks:&nbsp;11<br>Finviz:&nbsp;2651</td>
