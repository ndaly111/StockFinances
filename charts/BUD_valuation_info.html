--- conflicted
+++ resolved
@@ -12,11 +12,7 @@
   </thead>
   <tbody>
     <tr>
-<<<<<<< HEAD
-      <td>$62.23</td>
-=======
       <td>$62.20</td>
->>>>>>> f6051e9c
       <td>4.5%</td>
       <td>Nicks&nbsp;Growth:&nbsp;10%<br>Nick's&nbsp;Expected&nbsp;Margin:&nbsp;9%<br>FINVIZ&nbsp;Growth:&nbsp;20%</td>
       <td>Nicks:&nbsp;17<br>Finviz:&nbsp;44</td>
