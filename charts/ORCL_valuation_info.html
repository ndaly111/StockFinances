<table border="1" class="dataframe table table-striped">
  <thead>
    <tr style="text-align: left;">
      <th>Share Price</th>
      <th>Treasury Yield</th>
      <th>Estimates</th>
      <th>Fair Value (P/E)</th>
      <th>Fair Value (P/S)</th>
      <th>Current P/S</th>
      <th>Current P/E</th>
    </tr>
  </thead>
  <tbody>
    <tr>
<<<<<<< HEAD
      <td>$119.42</td>
=======
      <td>$119.31</td>
>>>>>>> f6051e9c
      <td>4.5%</td>
      <td>Nicks&nbsp;Growth:&nbsp;13%<br>Nick's&nbsp;Expected&nbsp;Margin:&nbsp;25%<br>FINVIZ&nbsp;Growth:&nbsp;11%</td>
      <td>Nicks:&nbsp;23<br>Finviz:&nbsp;18</td>
      <td>Nick's: 5.663</td>
<<<<<<< HEAD
      <td>6.3</td>
=======
      <td>6.2</td>
>>>>>>> f6051e9c
      <td>31.5</td>
    </tr>
  </tbody>
</table><|MERGE_RESOLUTION|>--- conflicted
+++ resolved
@@ -12,20 +12,12 @@
   </thead>
   <tbody>
     <tr>
-<<<<<<< HEAD
-      <td>$119.42</td>
-=======
       <td>$119.31</td>
->>>>>>> f6051e9c
       <td>4.5%</td>
       <td>Nicks&nbsp;Growth:&nbsp;13%<br>Nick's&nbsp;Expected&nbsp;Margin:&nbsp;25%<br>FINVIZ&nbsp;Growth:&nbsp;11%</td>
       <td>Nicks:&nbsp;23<br>Finviz:&nbsp;18</td>
       <td>Nick's: 5.663</td>
-<<<<<<< HEAD
-      <td>6.3</td>
-=======
       <td>6.2</td>
->>>>>>> f6051e9c
       <td>31.5</td>
     </tr>
   </tbody>
