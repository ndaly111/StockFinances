<table border="1" class="dataframe table table-striped">
  <thead>
    <tr style="text-align: left;">
      <th>Share Price</th>
      <th>Treasury Yield</th>
      <th>Estimates</th>
      <th>Fair Value (P/E)</th>
      <th>Fair Value (P/S)</th>
      <th>Current P/S</th>
      <th>Current P/E</th>
    </tr>
  </thead>
  <tbody>
    <tr>
<<<<<<< HEAD
      <td>$137.91</td>
=======
      <td>$138.18</td>
>>>>>>> f6051e9c
      <td>4.5%</td>
      <td>Nicks&nbsp;Growth:&nbsp;5%<br>Nick's&nbsp;Expected&nbsp;Margin:&nbsp;8%<br>FINVIZ&nbsp;Growth:&nbsp;7%</td>
      <td>Nicks:&nbsp;11<br>Finviz:&nbsp;13</td>
      <td>Nick's: 0.843</td>
      <td>1.3</td>
      <td>20.0</td>
    </tr>
  </tbody>
</table><|MERGE_RESOLUTION|>--- conflicted
+++ resolved
@@ -12,11 +12,7 @@
   </thead>
   <tbody>
     <tr>
-<<<<<<< HEAD
-      <td>$137.91</td>
-=======
       <td>$138.18</td>
->>>>>>> f6051e9c
       <td>4.5%</td>
       <td>Nicks&nbsp;Growth:&nbsp;5%<br>Nick's&nbsp;Expected&nbsp;Margin:&nbsp;8%<br>FINVIZ&nbsp;Growth:&nbsp;7%</td>
       <td>Nicks:&nbsp;11<br>Finviz:&nbsp;13</td>
