<table border="1" class="dataframe table table-striped">
  <thead>
    <tr style="text-align: left;">
      <th>Share Price</th>
      <th>Treasury Yield</th>
      <th>Estimates</th>
      <th>Fair Value (P/E)</th>
      <th>Fair Value (P/S)</th>
      <th>Current P/S</th>
      <th>Current P/E</th>
    </tr>
  </thead>
  <tbody>
    <tr>
<<<<<<< HEAD
      <td>$61.81</td>
=======
      <td>$61.97</td>
>>>>>>> f6051e9c
      <td>4.5%</td>
      <td>Nicks&nbsp;Growth:&nbsp;0%<br>Nick's&nbsp;Expected&nbsp;Margin:&nbsp;20%<br>FINVIZ&nbsp;Growth:&nbsp;10%</td>
      <td>Nicks:&nbsp;6<br>Finviz:&nbsp;17</td>
      <td>Nick's: 1.265</td>
      <td>1.7</td>
      <td>18.0</td>
    </tr>
  </tbody>
</table><|MERGE_RESOLUTION|>--- conflicted
+++ resolved
@@ -12,17 +12,13 @@
   </thead>
   <tbody>
     <tr>
-<<<<<<< HEAD
-      <td>$61.81</td>
-=======
       <td>$61.97</td>
->>>>>>> f6051e9c
       <td>4.5%</td>
       <td>Nicks&nbsp;Growth:&nbsp;0%<br>Nick's&nbsp;Expected&nbsp;Margin:&nbsp;20%<br>FINVIZ&nbsp;Growth:&nbsp;10%</td>
       <td>Nicks:&nbsp;6<br>Finviz:&nbsp;17</td>
       <td>Nick's: 1.265</td>
       <td>1.7</td>
-      <td>18.0</td>
+      <td>18.1</td>
     </tr>
   </tbody>
 </table>