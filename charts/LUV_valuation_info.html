--- conflicted
+++ resolved
@@ -12,21 +12,13 @@
   </thead>
   <tbody>
     <tr>
-<<<<<<< HEAD
-      <td>$27.93</td>
-=======
       <td>$27.95</td>
->>>>>>> f6051e9c
       <td>4.5%</td>
       <td>Nicks&nbsp;Growth:&nbsp;3%<br>Nick's&nbsp;Expected&nbsp;Margin:&nbsp;2%<br>FINVIZ&nbsp;Growth:&nbsp;19%</td>
       <td>Nicks:&nbsp;9<br>Finviz:&nbsp;38</td>
       <td>Nick's: 0.172</td>
       <td>0.6</td>
-<<<<<<< HEAD
-      <td>43.6</td>
-=======
       <td>43.7</td>
->>>>>>> f6051e9c
     </tr>
   </tbody>
 </table>