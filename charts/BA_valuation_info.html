--- conflicted
+++ resolved
@@ -11,11 +11,7 @@
   </thead>
   <tbody>
     <tr>
-<<<<<<< HEAD
-      <td>$185.86</td>
-=======
       <td>$185.59</td>
->>>>>>> f6051e9c
       <td>4.5%</td>
       <td>Nicks&nbsp;Growth:&nbsp;3%<br>Nick's&nbsp;Expected&nbsp;Margin:&nbsp;2%<br>FINVIZ&nbsp;Growth:&nbsp;N/A</td>
       <td>Nicks:&nbsp;9<br>Finviz:&nbsp;6</td>
