<table border="1" class="dataframe table table-striped">
  <thead>
    <tr style="text-align: left;">
      <th>Basis</th>
      <th>Year</th>
      <th>Nicks Valuation</th>
      <th>Nicks vs Share Price</th>
      <th>Finviz Valuation</th>
      <th>Finviz vs Share Price</th>
    </tr>
  </thead>
  <tbody>
    <tr>
      <td>$10.45 EPS</td>
      <td>TTM</td>
      <td>$215.78</td>
<<<<<<< HEAD
      <td><span style="color: red">-51.7%</span></td>
      <td>$244.68</td>
      <td><span style="color: red">-45.2%</span></td>
=======
      <td><span style="color: red">-51.8%</span></td>
      <td>$244.68</td>
      <td><span style="color: red">-45.4%</span></td>
>>>>>>> f6051e9c
    </tr>
    <tr>
      <td>$17.96 EPS</td>
      <td>2024</td>
      <td>$370.85</td>
<<<<<<< HEAD
      <td><span style="color: red">-16.9%</span></td>
      <td>$420.52</td>
      <td><span style="color: red">-5.8%</span></td>
=======
      <td><span style="color: red">-17.2%</span></td>
      <td>$420.52</td>
      <td><span style="color: red">-6.1%</span></td>
>>>>>>> f6051e9c
    </tr>
    <tr>
      <td>$20.18 EPS</td>
      <td>2025</td>
      <td>$416.69</td>
<<<<<<< HEAD
      <td><span style="color: red">-6.6%</span></td>
      <td>$472.50</td>
      <td><span style="color: green">5.9%</span></td>
=======
      <td><span style="color: red">-7.0%</span></td>
      <td>$472.50</td>
      <td><span style="color: green">5.5%</span></td>
>>>>>>> f6051e9c
    </tr>
  </tbody>
</table><|MERGE_RESOLUTION|>--- conflicted
+++ resolved
@@ -14,43 +14,25 @@
       <td>$10.45 EPS</td>
       <td>TTM</td>
       <td>$215.78</td>
-<<<<<<< HEAD
-      <td><span style="color: red">-51.7%</span></td>
-      <td>$244.68</td>
-      <td><span style="color: red">-45.2%</span></td>
-=======
       <td><span style="color: red">-51.8%</span></td>
       <td>$244.68</td>
       <td><span style="color: red">-45.4%</span></td>
->>>>>>> f6051e9c
     </tr>
     <tr>
       <td>$17.96 EPS</td>
       <td>2024</td>
       <td>$370.85</td>
-<<<<<<< HEAD
-      <td><span style="color: red">-16.9%</span></td>
-      <td>$420.52</td>
-      <td><span style="color: red">-5.8%</span></td>
-=======
       <td><span style="color: red">-17.2%</span></td>
       <td>$420.52</td>
       <td><span style="color: red">-6.1%</span></td>
->>>>>>> f6051e9c
     </tr>
     <tr>
       <td>$20.18 EPS</td>
       <td>2025</td>
       <td>$416.69</td>
-<<<<<<< HEAD
-      <td><span style="color: red">-6.6%</span></td>
-      <td>$472.50</td>
-      <td><span style="color: green">5.9%</span></td>
-=======
       <td><span style="color: red">-7.0%</span></td>
       <td>$472.50</td>
       <td><span style="color: green">5.5%</span></td>
->>>>>>> f6051e9c
     </tr>
   </tbody>
 </table>