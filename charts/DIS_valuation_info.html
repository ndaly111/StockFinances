<table border="1" class="dataframe table table-striped">
  <thead>
    <tr style="text-align: left;">
      <th>Share Price</th>
      <th>Treasury Yield</th>
      <th>Estimates</th>
      <th>Fair Value (P/E)</th>
      <th>Fair Value (P/S)</th>
      <th>Current P/S</th>
      <th>Current P/E</th>
    </tr>
  </thead>
  <tbody>
    <tr>
<<<<<<< HEAD
      <td>$102.33</td>
=======
      <td>$102.38</td>
>>>>>>> f6051e9c
      <td>4.5%</td>
      <td>Nicks&nbsp;Growth:&nbsp;6%<br>Nick's&nbsp;Expected&nbsp;Margin:&nbsp;3%<br>FINVIZ&nbsp;Growth:&nbsp;18%</td>
      <td>Nicks:&nbsp;12<br>Finviz:&nbsp;36</td>
      <td>Nick's: 0.349</td>
      <td>2.1</td>
<<<<<<< HEAD
      <td>111.2</td>
=======
      <td>111.3</td>
>>>>>>> f6051e9c
    </tr>
  </tbody>
</table><|MERGE_RESOLUTION|>--- conflicted
+++ resolved
@@ -12,21 +12,13 @@
   </thead>
   <tbody>
     <tr>
-<<<<<<< HEAD
-      <td>$102.33</td>
-=======
       <td>$102.38</td>
->>>>>>> f6051e9c
       <td>4.5%</td>
       <td>Nicks&nbsp;Growth:&nbsp;6%<br>Nick's&nbsp;Expected&nbsp;Margin:&nbsp;3%<br>FINVIZ&nbsp;Growth:&nbsp;18%</td>
       <td>Nicks:&nbsp;12<br>Finviz:&nbsp;36</td>
       <td>Nick's: 0.349</td>
       <td>2.1</td>
-<<<<<<< HEAD
-      <td>111.2</td>
-=======
       <td>111.3</td>
->>>>>>> f6051e9c
     </tr>
   </tbody>
 </table>