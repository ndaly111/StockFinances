<table border="1" class="dataframe table table-striped">
  <thead>
    <tr style="text-align: left;">
      <th>Basis</th>
      <th>Year</th>
      <th>Nicks Valuation</th>
      <th>Nicks vs Share Price</th>
      <th>Finviz Valuation</th>
      <th>Finviz vs Share Price</th>
    </tr>
  </thead>
  <tbody>
    <tr>
      <td>$41.30 RevPS</td>
      <td>TTM</td>
      <td>$28.47</td>
<<<<<<< HEAD
      <td><span style="color: green">66.8%</span></td>
      <td>$51.86</td>
      <td><span style="color: green">203.8%</span></td>
=======
      <td><span style="color: green">66.2%</span></td>
      <td>$51.86</td>
      <td><span style="color: green">202.7%</span></td>
>>>>>>> f6051e9c
    </tr>
    <tr>
      <td>$43.82 RevPS</td>
      <td>2024</td>
      <td>$30.20</td>
<<<<<<< HEAD
      <td><span style="color: green">76.9%</span></td>
      <td>$55.02</td>
      <td><span style="color: green">222.3%</span></td>
=======
      <td><span style="color: green">76.2%</span></td>
      <td>$55.02</td>
      <td><span style="color: green">221.1%</span></td>
>>>>>>> f6051e9c
    </tr>
    <tr>
      <td>$0.63 EPS</td>
      <td>2025</td>
      <td>$5.43</td>
<<<<<<< HEAD
      <td><span style="color: red">-68.2%</span></td>
      <td>$9.89</td>
      <td><span style="color: red">-42.1%</span></td>
=======
      <td><span style="color: red">-68.3%</span></td>
      <td>$9.89</td>
      <td><span style="color: red">-42.3%</span></td>
>>>>>>> f6051e9c
    </tr>
  </tbody>
</table><|MERGE_RESOLUTION|>--- conflicted
+++ resolved
@@ -14,43 +14,25 @@
       <td>$41.30 RevPS</td>
       <td>TTM</td>
       <td>$28.47</td>
-<<<<<<< HEAD
-      <td><span style="color: green">66.8%</span></td>
-      <td>$51.86</td>
-      <td><span style="color: green">203.8%</span></td>
-=======
       <td><span style="color: green">66.2%</span></td>
       <td>$51.86</td>
       <td><span style="color: green">202.7%</span></td>
->>>>>>> f6051e9c
     </tr>
     <tr>
       <td>$43.82 RevPS</td>
       <td>2024</td>
       <td>$30.20</td>
-<<<<<<< HEAD
-      <td><span style="color: green">76.9%</span></td>
-      <td>$55.02</td>
-      <td><span style="color: green">222.3%</span></td>
-=======
       <td><span style="color: green">76.2%</span></td>
       <td>$55.02</td>
       <td><span style="color: green">221.1%</span></td>
->>>>>>> f6051e9c
     </tr>
     <tr>
       <td>$0.63 EPS</td>
       <td>2025</td>
       <td>$5.43</td>
-<<<<<<< HEAD
-      <td><span style="color: red">-68.2%</span></td>
-      <td>$9.89</td>
-      <td><span style="color: red">-42.1%</span></td>
-=======
       <td><span style="color: red">-68.3%</span></td>
       <td>$9.89</td>
       <td><span style="color: red">-42.3%</span></td>
->>>>>>> f6051e9c
     </tr>
   </tbody>
 </table>