<table border="1" class="dataframe table table-striped">
  <thead>
    <tr style="text-align: left;">
      <th>Basis</th>
      <th>Year</th>
      <th>Nicks Valuation</th>
      <th>Nicks vs Share Price</th>
    </tr>
  </thead>
  <tbody>
    <tr>
      <td>$0.14 EPS</td>
      <td>TTM</td>
      <td>$5.93</td>
<<<<<<< HEAD
      <td><span style="color: red">-71.9%</span></td>
=======
      <td><span style="color: red">-71.8%</span></td>
>>>>>>> f6051e9c
    </tr>
    <tr>
      <td>$0.60 EPS</td>
      <td>2024</td>
      <td>$25.39</td>
<<<<<<< HEAD
      <td><span style="color: green">20.4%</span></td>
=======
      <td><span style="color: green">20.8%</span></td>
>>>>>>> f6051e9c
    </tr>
    <tr>
      <td>$0.62 EPS</td>
      <td>2025</td>
      <td>$26.24</td>
<<<<<<< HEAD
      <td><span style="color: green">24.4%</span></td>
=======
      <td><span style="color: green">24.9%</span></td>
>>>>>>> f6051e9c
    </tr>
  </tbody>
</table><|MERGE_RESOLUTION|>--- conflicted
+++ resolved
@@ -12,31 +12,19 @@
       <td>$0.14 EPS</td>
       <td>TTM</td>
       <td>$5.93</td>
-<<<<<<< HEAD
-      <td><span style="color: red">-71.9%</span></td>
-=======
       <td><span style="color: red">-71.8%</span></td>
->>>>>>> f6051e9c
     </tr>
     <tr>
       <td>$0.60 EPS</td>
       <td>2024</td>
       <td>$25.39</td>
-<<<<<<< HEAD
-      <td><span style="color: green">20.4%</span></td>
-=======
       <td><span style="color: green">20.8%</span></td>
->>>>>>> f6051e9c
     </tr>
     <tr>
       <td>$0.62 EPS</td>
       <td>2025</td>
       <td>$26.24</td>
-<<<<<<< HEAD
-      <td><span style="color: green">24.4%</span></td>
-=======
       <td><span style="color: green">24.9%</span></td>
->>>>>>> f6051e9c
     </tr>
   </tbody>
 </table>