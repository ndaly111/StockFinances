--- conflicted
+++ resolved
@@ -12,11 +12,7 @@
       <td>$124.52 RevPS</td>
       <td>TTM</td>
       <td>$21.45</td>
-<<<<<<< HEAD
-      <td><span style="color: red">-88.5%</span></td>
-=======
       <td><span style="color: red">-88.4%</span></td>
->>>>>>> f6051e9c
     </tr>
     <tr>
       <td>$129.60 RevPS</td>
