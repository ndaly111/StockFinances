<table border="1" class="dataframe table table-striped">
  <thead>
    <tr style="text-align: left;">
      <th>Basis</th>
      <th>Year</th>
      <th>Nicks Valuation</th>
      <th>Nicks vs Share Price</th>
      <th>Finviz Valuation</th>
      <th>Finviz vs Share Price</th>
    </tr>
  </thead>
  <tbody>
    <tr>
      <td>$0.69 EPS</td>
      <td>TTM</td>
      <td>$18.76</td>
<<<<<<< HEAD
      <td><span style="color: red">-88.4%</span></td>
      <td>$85.89</td>
      <td><span style="color: red">-47.1%</span></td>
=======
      <td><span style="color: red">-88.5%</span></td>
      <td>$85.89</td>
      <td><span style="color: red">-47.2%</span></td>
>>>>>>> f6051e9c
    </tr>
    <tr>
      <td>$3.42 EPS</td>
      <td>2024</td>
      <td>$92.99</td>
<<<<<<< HEAD
      <td><span style="color: red">-42.7%</span></td>
      <td>$425.73</td>
      <td><span style="color: green">162.2%</span></td>
=======
      <td><span style="color: red">-42.8%</span></td>
      <td>$425.73</td>
      <td><span style="color: green">161.7%</span></td>
>>>>>>> f6051e9c
    </tr>
    <tr>
      <td>$5.18 EPS</td>
      <td>2025</td>
      <td>$140.84</td>
<<<<<<< HEAD
      <td><span style="color: red">-13.3%</span></td>
      <td>$644.82</td>
      <td><span style="color: green">297.1%</span></td>
=======
      <td><span style="color: red">-13.4%</span></td>
      <td>$644.82</td>
      <td><span style="color: green">296.4%</span></td>
>>>>>>> f6051e9c
    </tr>
  </tbody>
</table><|MERGE_RESOLUTION|>--- conflicted
+++ resolved
@@ -14,43 +14,25 @@
       <td>$0.69 EPS</td>
       <td>TTM</td>
       <td>$18.76</td>
-<<<<<<< HEAD
-      <td><span style="color: red">-88.4%</span></td>
-      <td>$85.89</td>
-      <td><span style="color: red">-47.1%</span></td>
-=======
       <td><span style="color: red">-88.5%</span></td>
       <td>$85.89</td>
       <td><span style="color: red">-47.2%</span></td>
->>>>>>> f6051e9c
     </tr>
     <tr>
       <td>$3.42 EPS</td>
       <td>2024</td>
       <td>$92.99</td>
-<<<<<<< HEAD
-      <td><span style="color: red">-42.7%</span></td>
-      <td>$425.73</td>
-      <td><span style="color: green">162.2%</span></td>
-=======
       <td><span style="color: red">-42.8%</span></td>
       <td>$425.73</td>
       <td><span style="color: green">161.7%</span></td>
->>>>>>> f6051e9c
     </tr>
     <tr>
       <td>$5.18 EPS</td>
       <td>2025</td>
       <td>$140.84</td>
-<<<<<<< HEAD
-      <td><span style="color: red">-13.3%</span></td>
-      <td>$644.82</td>
-      <td><span style="color: green">297.1%</span></td>
-=======
       <td><span style="color: red">-13.4%</span></td>
       <td>$644.82</td>
       <td><span style="color: green">296.4%</span></td>
->>>>>>> f6051e9c
     </tr>
   </tbody>
 </table>