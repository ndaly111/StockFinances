<table border="1" class="dataframe table table-striped">
  <thead>
    <tr style="text-align: left;">
      <th>Basis</th>
      <th>Year</th>
      <th>Nicks Valuation</th>
      <th>Nicks vs Share Price</th>
      <th>Finviz Valuation</th>
      <th>Finviz vs Share Price</th>
    </tr>
  </thead>
  <tbody>
    <tr>
      <td>$14.33 EPS</td>
      <td>TTM</td>
      <td>$111.48</td>
<<<<<<< HEAD
      <td><span style="color: red">-75.2%</span></td>
      <td>$1,357.18</td>
      <td><span style="color: green">202.3%</span></td>
=======
      <td><span style="color: red">-75.1%</span></td>
      <td>$1,357.18</td>
      <td><span style="color: green">202.9%</span></td>
>>>>>>> f6051e9c
    </tr>
    <tr>
      <td>$24.70 EPS</td>
      <td>2024</td>
      <td>$192.15</td>
<<<<<<< HEAD
      <td><span style="color: red">-57.2%</span></td>
      <td>$2,339.31</td>
      <td><span style="color: green">421.1%</span></td>
=======
      <td><span style="color: red">-57.1%</span></td>
      <td>$2,339.31</td>
      <td><span style="color: green">422.0%</span></td>
>>>>>>> f6051e9c
    </tr>
    <tr>
      <td>$27.66 EPS</td>
      <td>2025</td>
      <td>$215.17</td>
<<<<<<< HEAD
      <td><span style="color: red">-52.1%</span></td>
      <td>$2,619.64</td>
      <td><span style="color: green">483.6%</span></td>
=======
      <td><span style="color: red">-52.0%</span></td>
      <td>$2,619.64</td>
      <td><span style="color: green">484.6%</span></td>
>>>>>>> f6051e9c
    </tr>
  </tbody>
</table><|MERGE_RESOLUTION|>--- conflicted
+++ resolved
@@ -14,43 +14,25 @@
       <td>$14.33 EPS</td>
       <td>TTM</td>
       <td>$111.48</td>
-<<<<<<< HEAD
-      <td><span style="color: red">-75.2%</span></td>
-      <td>$1,357.18</td>
-      <td><span style="color: green">202.3%</span></td>
-=======
       <td><span style="color: red">-75.1%</span></td>
       <td>$1,357.18</td>
       <td><span style="color: green">202.9%</span></td>
->>>>>>> f6051e9c
     </tr>
     <tr>
       <td>$24.70 EPS</td>
       <td>2024</td>
       <td>$192.15</td>
-<<<<<<< HEAD
-      <td><span style="color: red">-57.2%</span></td>
-      <td>$2,339.31</td>
-      <td><span style="color: green">421.1%</span></td>
-=======
       <td><span style="color: red">-57.1%</span></td>
       <td>$2,339.31</td>
       <td><span style="color: green">422.0%</span></td>
->>>>>>> f6051e9c
     </tr>
     <tr>
       <td>$27.66 EPS</td>
       <td>2025</td>
       <td>$215.17</td>
-<<<<<<< HEAD
-      <td><span style="color: red">-52.1%</span></td>
-      <td>$2,619.64</td>
-      <td><span style="color: green">483.6%</span></td>
-=======
       <td><span style="color: red">-52.0%</span></td>
       <td>$2,619.64</td>
       <td><span style="color: green">484.6%</span></td>
->>>>>>> f6051e9c
     </tr>
   </tbody>
 </table>