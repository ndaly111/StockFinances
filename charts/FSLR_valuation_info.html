--- conflicted
+++ resolved
@@ -12,21 +12,13 @@
   </thead>
   <tbody>
     <tr>
-<<<<<<< HEAD
-      <td>$276.00</td>
-=======
       <td>$274.89</td>
->>>>>>> f6051e9c
       <td>4.5%</td>
       <td>Nicks&nbsp;Growth:&nbsp;12%<br>Nick's&nbsp;Expected&nbsp;Margin:&nbsp;25%<br>FINVIZ&nbsp;Growth:&nbsp;58%</td>
       <td>Nicks:&nbsp;21<br>Finviz:&nbsp;727</td>
       <td>Nick's: 5.162</td>
       <td>8.3</td>
-<<<<<<< HEAD
-      <td>28.9</td>
-=======
       <td>28.8</td>
->>>>>>> f6051e9c
     </tr>
   </tbody>
 </table>