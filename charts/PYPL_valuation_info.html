<table border="1" class="dataframe table table-striped">
  <thead>
    <tr style="text-align: left;">
      <th>Share Price</th>
      <th>Treasury Yield</th>
      <th>Estimates</th>
      <th>Fair Value (P/E)</th>
      <th>Fair Value (P/S)</th>
      <th>Current P/S</th>
      <th>Current P/E</th>
    </tr>
  </thead>
  <tbody>
    <tr>
<<<<<<< HEAD
      <td>$63.85</td>
=======
      <td>$63.87</td>
>>>>>>> f6051e9c
      <td>4.5%</td>
      <td>Nicks&nbsp;Growth:&nbsp;14%<br>Nick's&nbsp;Expected&nbsp;Margin:&nbsp;14%<br>FINVIZ&nbsp;Growth:&nbsp;16%</td>
      <td>Nicks:&nbsp;25<br>Finviz:&nbsp;30</td>
      <td>Nick's: 3.476</td>
      <td>2.2</td>
      <td>16.1</td>
    </tr>
  </tbody>
</table><|MERGE_RESOLUTION|>--- conflicted
+++ resolved
@@ -12,11 +12,7 @@
   </thead>
   <tbody>
     <tr>
-<<<<<<< HEAD
-      <td>$63.85</td>
-=======
       <td>$63.87</td>
->>>>>>> f6051e9c
       <td>4.5%</td>
       <td>Nicks&nbsp;Growth:&nbsp;14%<br>Nick's&nbsp;Expected&nbsp;Margin:&nbsp;14%<br>FINVIZ&nbsp;Growth:&nbsp;16%</td>
       <td>Nicks:&nbsp;25<br>Finviz:&nbsp;30</td>
