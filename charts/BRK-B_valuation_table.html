<table border="1" class="dataframe table table-striped">
  <thead>
    <tr style="text-align: left;">
      <th>Basis</th>
      <th>Year</th>
      <th>Nicks Valuation</th>
      <th>Nicks vs Share Price</th>
      <th>Finviz Valuation</th>
      <th>Finviz vs Share Price</th>
    </tr>
  </thead>
  <tbody>
    <tr>
      <td>$33.89 EPS</td>
      <td>TTM</td>
      <td>$478.98</td>
<<<<<<< HEAD
      <td><span style="color: green">15.3%</span></td>
      <td>$1,900.93</td>
      <td><span style="color: green">357.8%</span></td>
=======
      <td><span style="color: green">15.4%</span></td>
      <td>$1,900.93</td>
      <td><span style="color: green">357.9%</span></td>
>>>>>>> f6051e9c
    </tr>
    <tr>
      <td>$18.71 EPS</td>
      <td>2024</td>
      <td>$264.43</td>
      <td><span style="color: red">-36.3%</span></td>
      <td>$1,049.47</td>
<<<<<<< HEAD
      <td><span style="color: green">152.7%</span></td>
=======
      <td><span style="color: green">152.8%</span></td>
>>>>>>> f6051e9c
    </tr>
    <tr>
      <td>$19.87 EPS</td>
      <td>2025</td>
      <td>$280.83</td>
      <td><span style="color: red">-32.4%</span></td>
      <td>$1,114.53</td>
<<<<<<< HEAD
      <td><span style="color: green">168.4%</span></td>
=======
      <td><span style="color: green">168.5%</span></td>
>>>>>>> f6051e9c
    </tr>
  </tbody>
</table><|MERGE_RESOLUTION|>--- conflicted
+++ resolved
@@ -14,15 +14,9 @@
       <td>$33.89 EPS</td>
       <td>TTM</td>
       <td>$478.98</td>
-<<<<<<< HEAD
-      <td><span style="color: green">15.3%</span></td>
-      <td>$1,900.93</td>
-      <td><span style="color: green">357.8%</span></td>
-=======
       <td><span style="color: green">15.4%</span></td>
       <td>$1,900.93</td>
       <td><span style="color: green">357.9%</span></td>
->>>>>>> f6051e9c
     </tr>
     <tr>
       <td>$18.71 EPS</td>
@@ -30,11 +24,7 @@
       <td>$264.43</td>
       <td><span style="color: red">-36.3%</span></td>
       <td>$1,049.47</td>
-<<<<<<< HEAD
-      <td><span style="color: green">152.7%</span></td>
-=======
       <td><span style="color: green">152.8%</span></td>
->>>>>>> f6051e9c
     </tr>
     <tr>
       <td>$19.87 EPS</td>
@@ -42,11 +32,7 @@
       <td>$280.83</td>
       <td><span style="color: red">-32.4%</span></td>
       <td>$1,114.53</td>
-<<<<<<< HEAD
-      <td><span style="color: green">168.4%</span></td>
-=======
       <td><span style="color: green">168.5%</span></td>
->>>>>>> f6051e9c
     </tr>
   </tbody>
 </table>