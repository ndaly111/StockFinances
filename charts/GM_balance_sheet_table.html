<style type="text/css">
<<<<<<< HEAD
#T_6c659_row5_col1 {
  color: black;
}
</style>
<table id="T_6c659">
  <thead>
    <tr>
      <th class="blank level0" >&nbsp;</th>
      <th id="T_6c659_level0_col0" class="col_heading level0 col0" >Metric</th>
      <th id="T_6c659_level0_col1" class="col_heading level0 col1" >Value</th>
=======
#T_467e1_row5_col1 {
  color: black;
}
</style>
<table id="T_467e1">
  <thead>
    <tr>
      <th class="blank level0" >&nbsp;</th>
      <th id="T_467e1_level0_col0" class="col_heading level0 col0" >Metric</th>
      <th id="T_467e1_level0_col1" class="col_heading level0 col1" >Value</th>
>>>>>>> f6051e9c
    </tr>
  </thead>
  <tbody>
    <tr>
<<<<<<< HEAD
      <th id="T_6c659_level0_row0" class="row_heading level0 row0" >0</th>
      <td id="T_6c659_row0_col0" class="data row0 col0" >Total Assets</td>
      <td id="T_6c659_row0_col1" class="data row0 col1" >$276,591M</td>
    </tr>
    <tr>
      <th id="T_6c659_level0_row1" class="row_heading level0 row1" >1</th>
      <td id="T_6c659_row1_col0" class="data row1 col0" >Cash</td>
      <td id="T_6c659_row1_col1" class="data row1 col1" >$17,635M</td>
    </tr>
    <tr>
      <th id="T_6c659_level0_row2" class="row_heading level0 row2" >2</th>
      <td id="T_6c659_row2_col0" class="data row2 col0" >Total Liabilities</td>
      <td id="T_6c659_row2_col1" class="data row2 col1" >$205,990M</td>
    </tr>
    <tr>
      <th id="T_6c659_level0_row3" class="row_heading level0 row3" >3</th>
      <td id="T_6c659_row3_col0" class="data row3 col0" >Total Debt</td>
      <td id="T_6c659_row3_col1" class="data row3 col1" >$122,237M</td>
    </tr>
    <tr>
      <th id="T_6c659_level0_row4" class="row_heading level0 row4" >4</th>
      <td id="T_6c659_row4_col0" class="data row4 col0" >Total Equity</td>
      <td id="T_6c659_row4_col1" class="data row4 col1" >$66,598M</td>
    </tr>
    <tr>
      <th id="T_6c659_level0_row5" class="row_heading level0 row5" >5</th>
      <td id="T_6c659_row5_col0" class="data row5 col0" >Debt to Equity Ratio</td>
      <td id="T_6c659_row5_col1" class="data row5 col1" >1.84</td>
=======
      <th id="T_467e1_level0_row0" class="row_heading level0 row0" >0</th>
      <td id="T_467e1_row0_col0" class="data row0 col0" >Total Assets</td>
      <td id="T_467e1_row0_col1" class="data row0 col1" >$276,591M</td>
    </tr>
    <tr>
      <th id="T_467e1_level0_row1" class="row_heading level0 row1" >1</th>
      <td id="T_467e1_row1_col0" class="data row1 col0" >Cash</td>
      <td id="T_467e1_row1_col1" class="data row1 col1" >$17,635M</td>
    </tr>
    <tr>
      <th id="T_467e1_level0_row2" class="row_heading level0 row2" >2</th>
      <td id="T_467e1_row2_col0" class="data row2 col0" >Total Liabilities</td>
      <td id="T_467e1_row2_col1" class="data row2 col1" >$205,990M</td>
    </tr>
    <tr>
      <th id="T_467e1_level0_row3" class="row_heading level0 row3" >3</th>
      <td id="T_467e1_row3_col0" class="data row3 col0" >Total Debt</td>
      <td id="T_467e1_row3_col1" class="data row3 col1" >$122,237M</td>
    </tr>
    <tr>
      <th id="T_467e1_level0_row4" class="row_heading level0 row4" >4</th>
      <td id="T_467e1_row4_col0" class="data row4 col0" >Total Equity</td>
      <td id="T_467e1_row4_col1" class="data row4 col1" >$66,598M</td>
    </tr>
    <tr>
      <th id="T_467e1_level0_row5" class="row_heading level0 row5" >5</th>
      <td id="T_467e1_row5_col0" class="data row5 col0" >Debt to Equity Ratio</td>
      <td id="T_467e1_row5_col1" class="data row5 col1" >1.84</td>
>>>>>>> f6051e9c
    </tr>
  </tbody>
</table><|MERGE_RESOLUTION|>--- conflicted
+++ resolved
@@ -1,16 +1,4 @@
 <style type="text/css">
-<<<<<<< HEAD
-#T_6c659_row5_col1 {
-  color: black;
-}
-</style>
-<table id="T_6c659">
-  <thead>
-    <tr>
-      <th class="blank level0" >&nbsp;</th>
-      <th id="T_6c659_level0_col0" class="col_heading level0 col0" >Metric</th>
-      <th id="T_6c659_level0_col1" class="col_heading level0 col1" >Value</th>
-=======
 #T_467e1_row5_col1 {
   color: black;
 }
@@ -21,41 +9,10 @@
       <th class="blank level0" >&nbsp;</th>
       <th id="T_467e1_level0_col0" class="col_heading level0 col0" >Metric</th>
       <th id="T_467e1_level0_col1" class="col_heading level0 col1" >Value</th>
->>>>>>> f6051e9c
     </tr>
   </thead>
   <tbody>
     <tr>
-<<<<<<< HEAD
-      <th id="T_6c659_level0_row0" class="row_heading level0 row0" >0</th>
-      <td id="T_6c659_row0_col0" class="data row0 col0" >Total Assets</td>
-      <td id="T_6c659_row0_col1" class="data row0 col1" >$276,591M</td>
-    </tr>
-    <tr>
-      <th id="T_6c659_level0_row1" class="row_heading level0 row1" >1</th>
-      <td id="T_6c659_row1_col0" class="data row1 col0" >Cash</td>
-      <td id="T_6c659_row1_col1" class="data row1 col1" >$17,635M</td>
-    </tr>
-    <tr>
-      <th id="T_6c659_level0_row2" class="row_heading level0 row2" >2</th>
-      <td id="T_6c659_row2_col0" class="data row2 col0" >Total Liabilities</td>
-      <td id="T_6c659_row2_col1" class="data row2 col1" >$205,990M</td>
-    </tr>
-    <tr>
-      <th id="T_6c659_level0_row3" class="row_heading level0 row3" >3</th>
-      <td id="T_6c659_row3_col0" class="data row3 col0" >Total Debt</td>
-      <td id="T_6c659_row3_col1" class="data row3 col1" >$122,237M</td>
-    </tr>
-    <tr>
-      <th id="T_6c659_level0_row4" class="row_heading level0 row4" >4</th>
-      <td id="T_6c659_row4_col0" class="data row4 col0" >Total Equity</td>
-      <td id="T_6c659_row4_col1" class="data row4 col1" >$66,598M</td>
-    </tr>
-    <tr>
-      <th id="T_6c659_level0_row5" class="row_heading level0 row5" >5</th>
-      <td id="T_6c659_row5_col0" class="data row5 col0" >Debt to Equity Ratio</td>
-      <td id="T_6c659_row5_col1" class="data row5 col1" >1.84</td>
-=======
       <th id="T_467e1_level0_row0" class="row_heading level0 row0" >0</th>
       <td id="T_467e1_row0_col0" class="data row0 col0" >Total Assets</td>
       <td id="T_467e1_row0_col1" class="data row0 col1" >$276,591M</td>
@@ -84,7 +41,6 @@
       <th id="T_467e1_level0_row5" class="row_heading level0 row5" >5</th>
       <td id="T_467e1_row5_col0" class="data row5 col0" >Debt to Equity Ratio</td>
       <td id="T_467e1_row5_col1" class="data row5 col1" >1.84</td>
->>>>>>> f6051e9c
     </tr>
   </tbody>
 </table>