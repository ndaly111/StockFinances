--- conflicted
+++ resolved
@@ -12,11 +12,7 @@
   </thead>
   <tbody>
     <tr>
-<<<<<<< HEAD
-      <td>$153.53</td>
-=======
       <td>$153.66</td>
->>>>>>> f6051e9c
       <td>4.5%</td>
       <td>Nicks&nbsp;Growth:&nbsp;4%<br>Nick's&nbsp;Expected&nbsp;Margin:&nbsp;4%<br>FINVIZ&nbsp;Growth:&nbsp;18%</td>
       <td>Nicks:&nbsp;10<br>Finviz:&nbsp;37</td>
