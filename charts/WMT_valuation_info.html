<table border="1" class="dataframe table table-striped">
  <thead>
    <tr style="text-align: left;">
      <th>Share Price</th>
      <th>Treasury Yield</th>
      <th>Estimates</th>
      <th>Fair Value (P/E)</th>
      <th>Fair Value (P/S)</th>
      <th>Current P/S</th>
      <th>Current P/E</th>
    </tr>
  </thead>
  <tbody>
    <tr>
<<<<<<< HEAD
      <td>$66.21</td>
=======
      <td>$66.18</td>
>>>>>>> f6051e9c
      <td>4.5%</td>
      <td>Nicks&nbsp;Growth:&nbsp;4%<br>Nick's&nbsp;Expected&nbsp;Margin:&nbsp;2%<br>FINVIZ&nbsp;Growth:&nbsp;8%</td>
      <td>Nicks:&nbsp;10<br>Finviz:&nbsp;14</td>
      <td>Nick's: 0.191</td>
      <td>0.8</td>
      <td>28.3</td>
    </tr>
  </tbody>
</table><|MERGE_RESOLUTION|>--- conflicted
+++ resolved
@@ -12,11 +12,7 @@
   </thead>
   <tbody>
     <tr>
-<<<<<<< HEAD
-      <td>$66.21</td>
-=======
       <td>$66.18</td>
->>>>>>> f6051e9c
       <td>4.5%</td>
       <td>Nicks&nbsp;Growth:&nbsp;4%<br>Nick's&nbsp;Expected&nbsp;Margin:&nbsp;2%<br>FINVIZ&nbsp;Growth:&nbsp;8%</td>
       <td>Nicks:&nbsp;10<br>Finviz:&nbsp;14</td>
