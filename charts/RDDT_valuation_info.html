--- conflicted
+++ resolved
@@ -11,20 +11,12 @@
   </thead>
   <tbody>
     <tr>
-<<<<<<< HEAD
-      <td>$54.65</td>
-=======
       <td>$54.84</td>
->>>>>>> f6051e9c
       <td>4.5%</td>
       <td>Nicks&nbsp;Growth:&nbsp;10%<br>Nick's&nbsp;Expected&nbsp;Margin:&nbsp;10%<br>FINVIZ&nbsp;Growth:&nbsp;30%</td>
       <td>Nicks:&nbsp;17<br>Finviz:&nbsp;99</td>
       <td>Nick's: 1.711</td>
-<<<<<<< HEAD
-      <td>10.1</td>
-=======
       <td>10.2</td>
->>>>>>> f6051e9c
     </tr>
   </tbody>
 </table>