
    <html>
    <head>
    <title>YoY Growth Rates</title>
    <style>
        .table {
            width: 80%;
            margin-left: auto;
            margin-right: auto;
            border-collapse: collapse;
        }
        th, td {
            text-align: center;
            padding: 8px;
            border: 1px solid #ddd;
        }
        th {
            background-color: #f2f2f2;
        }
        body {
            font-family: Arial, sans-serif;
        }
    </style>
    </head>
    <body>
        <h2 style="text-align:center;">UBER Year-over-Year Growth</h2>
        <style type="text/css">
<<<<<<< HEAD
#T_3b1e9 td.col-1 {
  text-align: center;
}
#T_3b1e9 td.col-1 {
  text-align: center;
}
#T_3b1e9 td.col-1 {
  text-align: center;
}
#T_3b1e9 td.col-1 {
  text-align: center;
}
#T_3b1e9_row0_col1, #T_3b1e9_row0_col2, #T_3b1e9_row0_col3, #T_3b1e9_row0_col4, #T_3b1e9_row0_col5, #T_3b1e9_row0_col6, #T_3b1e9_row1_col4, #T_3b1e9_row1_col5, #T_3b1e9_row2_col2, #T_3b1e9_row2_col5, #T_3b1e9_row2_col6, #T_3b1e9_row3_col4, #T_3b1e9_row3_col5 {
  color: green;
}
#T_3b1e9_row2_col1, #T_3b1e9_row2_col3, #T_3b1e9_row2_col4 {
  color: red;
}
</style>
<table id="T_3b1e9">
  <thead>
    <tr>
      <th class="blank level0" >&nbsp;</th>
      <th id="T_3b1e9_level0_col0" class="col_heading level0 col0" >2020</th>
      <th id="T_3b1e9_level0_col1" class="col_heading level0 col1" >2021</th>
      <th id="T_3b1e9_level0_col2" class="col_heading level0 col2" >2022</th>
      <th id="T_3b1e9_level0_col3" class="col_heading level0 col3" >2023</th>
      <th id="T_3b1e9_level0_col4" class="col_heading level0 col4" >2024</th>
      <th id="T_3b1e9_level0_col5" class="col_heading level0 col5" >2025</th>
      <th id="T_3b1e9_level0_col6" class="col_heading level0 col6" >Average</th>
=======
#T_48a8d td.col-1 {
  text-align: center;
}
#T_48a8d td.col-1 {
  text-align: center;
}
#T_48a8d td.col-1 {
  text-align: center;
}
#T_48a8d td.col-1 {
  text-align: center;
}
#T_48a8d_row0_col1, #T_48a8d_row0_col2, #T_48a8d_row0_col3, #T_48a8d_row0_col4, #T_48a8d_row0_col5, #T_48a8d_row0_col6, #T_48a8d_row1_col4, #T_48a8d_row1_col5, #T_48a8d_row2_col2, #T_48a8d_row2_col5, #T_48a8d_row2_col6, #T_48a8d_row3_col4, #T_48a8d_row3_col5 {
  color: green;
}
#T_48a8d_row2_col1, #T_48a8d_row2_col3, #T_48a8d_row2_col4 {
  color: red;
}
</style>
<table id="T_48a8d">
  <thead>
    <tr>
      <th class="blank level0" >&nbsp;</th>
      <th id="T_48a8d_level0_col0" class="col_heading level0 col0" >2020</th>
      <th id="T_48a8d_level0_col1" class="col_heading level0 col1" >2021</th>
      <th id="T_48a8d_level0_col2" class="col_heading level0 col2" >2022</th>
      <th id="T_48a8d_level0_col3" class="col_heading level0 col3" >2023</th>
      <th id="T_48a8d_level0_col4" class="col_heading level0 col4" >2024</th>
      <th id="T_48a8d_level0_col5" class="col_heading level0 col5" >2025</th>
      <th id="T_48a8d_level0_col6" class="col_heading level0 col6" >Average</th>
>>>>>>> f6051e9c
    </tr>
  </thead>
  <tbody>
    <tr>
<<<<<<< HEAD
      <th id="T_3b1e9_level0_row0" class="row_heading level0 row0" >Revenue Growth (%)</th>
      <td id="T_3b1e9_row0_col0" class="data row0 col0" ></td>
      <td id="T_3b1e9_row0_col1" class="data row0 col1" >56.7%</td>
      <td id="T_3b1e9_row0_col2" class="data row0 col2" >82.6%</td>
      <td id="T_3b1e9_row0_col3" class="data row0 col3" >17.0%</td>
      <td id="T_3b1e9_row0_col4" class="data row0 col4" >16.0%</td>
      <td id="T_3b1e9_row0_col5" class="data row0 col5" >16.7%</td>
      <td id="T_3b1e9_row0_col6" class="data row0 col6" >37.8%</td>
    </tr>
    <tr>
      <th id="T_3b1e9_level0_row1" class="row_heading level0 row1" >Revenue Analysts (#)</th>
      <td id="T_3b1e9_row1_col0" class="data row1 col0" >0</td>
      <td id="T_3b1e9_row1_col1" class="data row1 col1" >0</td>
      <td id="T_3b1e9_row1_col2" class="data row1 col2" >0</td>
      <td id="T_3b1e9_row1_col3" class="data row1 col3" >0</td>
      <td id="T_3b1e9_row1_col4" class="data row1 col4" >13</td>
      <td id="T_3b1e9_row1_col5" class="data row1 col5" >13</td>
      <td id="T_3b1e9_row1_col6" class="data row1 col6" ></td>
    </tr>
    <tr>
      <th id="T_3b1e9_level0_row2" class="row_heading level0 row2" >EPS Growth (%)</th>
      <td id="T_3b1e9_row2_col0" class="data row2 col0" ></td>
      <td id="T_3b1e9_row2_col1" class="data row2 col1" >-92.7%</td>
      <td id="T_3b1e9_row2_col2" class="data row2 col2" >1742.9%</td>
      <td id="T_3b1e9_row2_col3" class="data row2 col3" >-120.6%</td>
      <td id="T_3b1e9_row2_col4" class="data row2 col4" >-0.8%</td>
      <td id="T_3b1e9_row2_col5" class="data row2 col5" >145.5%</td>
      <td id="T_3b1e9_row2_col6" class="data row2 col6" >334.9%</td>
    </tr>
    <tr>
      <th id="T_3b1e9_level0_row3" class="row_heading level0 row3" >EPS Analysts (#)</th>
      <td id="T_3b1e9_row3_col0" class="data row3 col0" >0</td>
      <td id="T_3b1e9_row3_col1" class="data row3 col1" >0</td>
      <td id="T_3b1e9_row3_col2" class="data row3 col2" >0</td>
      <td id="T_3b1e9_row3_col3" class="data row3 col3" >0</td>
      <td id="T_3b1e9_row3_col4" class="data row3 col4" >14</td>
      <td id="T_3b1e9_row3_col5" class="data row3 col5" >14</td>
      <td id="T_3b1e9_row3_col6" class="data row3 col6" ></td>
=======
      <th id="T_48a8d_level0_row0" class="row_heading level0 row0" >Revenue Growth (%)</th>
      <td id="T_48a8d_row0_col0" class="data row0 col0" ></td>
      <td id="T_48a8d_row0_col1" class="data row0 col1" >56.7%</td>
      <td id="T_48a8d_row0_col2" class="data row0 col2" >82.6%</td>
      <td id="T_48a8d_row0_col3" class="data row0 col3" >17.0%</td>
      <td id="T_48a8d_row0_col4" class="data row0 col4" >16.0%</td>
      <td id="T_48a8d_row0_col5" class="data row0 col5" >16.7%</td>
      <td id="T_48a8d_row0_col6" class="data row0 col6" >37.8%</td>
    </tr>
    <tr>
      <th id="T_48a8d_level0_row1" class="row_heading level0 row1" >Revenue Analysts (#)</th>
      <td id="T_48a8d_row1_col0" class="data row1 col0" >0</td>
      <td id="T_48a8d_row1_col1" class="data row1 col1" >0</td>
      <td id="T_48a8d_row1_col2" class="data row1 col2" >0</td>
      <td id="T_48a8d_row1_col3" class="data row1 col3" >0</td>
      <td id="T_48a8d_row1_col4" class="data row1 col4" >13</td>
      <td id="T_48a8d_row1_col5" class="data row1 col5" >13</td>
      <td id="T_48a8d_row1_col6" class="data row1 col6" ></td>
    </tr>
    <tr>
      <th id="T_48a8d_level0_row2" class="row_heading level0 row2" >EPS Growth (%)</th>
      <td id="T_48a8d_row2_col0" class="data row2 col0" ></td>
      <td id="T_48a8d_row2_col1" class="data row2 col1" >-92.7%</td>
      <td id="T_48a8d_row2_col2" class="data row2 col2" >1742.9%</td>
      <td id="T_48a8d_row2_col3" class="data row2 col3" >-120.6%</td>
      <td id="T_48a8d_row2_col4" class="data row2 col4" >-0.6%</td>
      <td id="T_48a8d_row2_col5" class="data row2 col5" >145.5%</td>
      <td id="T_48a8d_row2_col6" class="data row2 col6" >334.9%</td>
    </tr>
    <tr>
      <th id="T_48a8d_level0_row3" class="row_heading level0 row3" >EPS Analysts (#)</th>
      <td id="T_48a8d_row3_col0" class="data row3 col0" >0</td>
      <td id="T_48a8d_row3_col1" class="data row3 col1" >0</td>
      <td id="T_48a8d_row3_col2" class="data row3 col2" >0</td>
      <td id="T_48a8d_row3_col3" class="data row3 col3" >0</td>
      <td id="T_48a8d_row3_col4" class="data row3 col4" >14</td>
      <td id="T_48a8d_row3_col5" class="data row3 col5" >14</td>
      <td id="T_48a8d_row3_col6" class="data row3 col6" ></td>
>>>>>>> f6051e9c
    </tr>
  </tbody>
</table>

    </body>
    </html>
    <|MERGE_RESOLUTION|>--- conflicted
+++ resolved
@@ -25,38 +25,6 @@
     <body>
         <h2 style="text-align:center;">UBER Year-over-Year Growth</h2>
         <style type="text/css">
-<<<<<<< HEAD
-#T_3b1e9 td.col-1 {
-  text-align: center;
-}
-#T_3b1e9 td.col-1 {
-  text-align: center;
-}
-#T_3b1e9 td.col-1 {
-  text-align: center;
-}
-#T_3b1e9 td.col-1 {
-  text-align: center;
-}
-#T_3b1e9_row0_col1, #T_3b1e9_row0_col2, #T_3b1e9_row0_col3, #T_3b1e9_row0_col4, #T_3b1e9_row0_col5, #T_3b1e9_row0_col6, #T_3b1e9_row1_col4, #T_3b1e9_row1_col5, #T_3b1e9_row2_col2, #T_3b1e9_row2_col5, #T_3b1e9_row2_col6, #T_3b1e9_row3_col4, #T_3b1e9_row3_col5 {
-  color: green;
-}
-#T_3b1e9_row2_col1, #T_3b1e9_row2_col3, #T_3b1e9_row2_col4 {
-  color: red;
-}
-</style>
-<table id="T_3b1e9">
-  <thead>
-    <tr>
-      <th class="blank level0" >&nbsp;</th>
-      <th id="T_3b1e9_level0_col0" class="col_heading level0 col0" >2020</th>
-      <th id="T_3b1e9_level0_col1" class="col_heading level0 col1" >2021</th>
-      <th id="T_3b1e9_level0_col2" class="col_heading level0 col2" >2022</th>
-      <th id="T_3b1e9_level0_col3" class="col_heading level0 col3" >2023</th>
-      <th id="T_3b1e9_level0_col4" class="col_heading level0 col4" >2024</th>
-      <th id="T_3b1e9_level0_col5" class="col_heading level0 col5" >2025</th>
-      <th id="T_3b1e9_level0_col6" class="col_heading level0 col6" >Average</th>
-=======
 #T_48a8d td.col-1 {
   text-align: center;
 }
@@ -87,51 +55,10 @@
       <th id="T_48a8d_level0_col4" class="col_heading level0 col4" >2024</th>
       <th id="T_48a8d_level0_col5" class="col_heading level0 col5" >2025</th>
       <th id="T_48a8d_level0_col6" class="col_heading level0 col6" >Average</th>
->>>>>>> f6051e9c
     </tr>
   </thead>
   <tbody>
     <tr>
-<<<<<<< HEAD
-      <th id="T_3b1e9_level0_row0" class="row_heading level0 row0" >Revenue Growth (%)</th>
-      <td id="T_3b1e9_row0_col0" class="data row0 col0" ></td>
-      <td id="T_3b1e9_row0_col1" class="data row0 col1" >56.7%</td>
-      <td id="T_3b1e9_row0_col2" class="data row0 col2" >82.6%</td>
-      <td id="T_3b1e9_row0_col3" class="data row0 col3" >17.0%</td>
-      <td id="T_3b1e9_row0_col4" class="data row0 col4" >16.0%</td>
-      <td id="T_3b1e9_row0_col5" class="data row0 col5" >16.7%</td>
-      <td id="T_3b1e9_row0_col6" class="data row0 col6" >37.8%</td>
-    </tr>
-    <tr>
-      <th id="T_3b1e9_level0_row1" class="row_heading level0 row1" >Revenue Analysts (#)</th>
-      <td id="T_3b1e9_row1_col0" class="data row1 col0" >0</td>
-      <td id="T_3b1e9_row1_col1" class="data row1 col1" >0</td>
-      <td id="T_3b1e9_row1_col2" class="data row1 col2" >0</td>
-      <td id="T_3b1e9_row1_col3" class="data row1 col3" >0</td>
-      <td id="T_3b1e9_row1_col4" class="data row1 col4" >13</td>
-      <td id="T_3b1e9_row1_col5" class="data row1 col5" >13</td>
-      <td id="T_3b1e9_row1_col6" class="data row1 col6" ></td>
-    </tr>
-    <tr>
-      <th id="T_3b1e9_level0_row2" class="row_heading level0 row2" >EPS Growth (%)</th>
-      <td id="T_3b1e9_row2_col0" class="data row2 col0" ></td>
-      <td id="T_3b1e9_row2_col1" class="data row2 col1" >-92.7%</td>
-      <td id="T_3b1e9_row2_col2" class="data row2 col2" >1742.9%</td>
-      <td id="T_3b1e9_row2_col3" class="data row2 col3" >-120.6%</td>
-      <td id="T_3b1e9_row2_col4" class="data row2 col4" >-0.8%</td>
-      <td id="T_3b1e9_row2_col5" class="data row2 col5" >145.5%</td>
-      <td id="T_3b1e9_row2_col6" class="data row2 col6" >334.9%</td>
-    </tr>
-    <tr>
-      <th id="T_3b1e9_level0_row3" class="row_heading level0 row3" >EPS Analysts (#)</th>
-      <td id="T_3b1e9_row3_col0" class="data row3 col0" >0</td>
-      <td id="T_3b1e9_row3_col1" class="data row3 col1" >0</td>
-      <td id="T_3b1e9_row3_col2" class="data row3 col2" >0</td>
-      <td id="T_3b1e9_row3_col3" class="data row3 col3" >0</td>
-      <td id="T_3b1e9_row3_col4" class="data row3 col4" >14</td>
-      <td id="T_3b1e9_row3_col5" class="data row3 col5" >14</td>
-      <td id="T_3b1e9_row3_col6" class="data row3 col6" ></td>
-=======
       <th id="T_48a8d_level0_row0" class="row_heading level0 row0" >Revenue Growth (%)</th>
       <td id="T_48a8d_row0_col0" class="data row0 col0" ></td>
       <td id="T_48a8d_row0_col1" class="data row0 col1" >56.7%</td>
@@ -170,7 +97,6 @@
       <td id="T_48a8d_row3_col4" class="data row3 col4" >14</td>
       <td id="T_48a8d_row3_col5" class="data row3 col5" >14</td>
       <td id="T_48a8d_row3_col6" class="data row3 col6" ></td>
->>>>>>> f6051e9c
     </tr>
   </tbody>
 </table>
