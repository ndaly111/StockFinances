--- conflicted
+++ resolved
@@ -12,21 +12,13 @@
   </thead>
   <tbody>
     <tr>
-<<<<<<< HEAD
-      <td>$21.36</td>
-=======
       <td>$21.41</td>
->>>>>>> f6051e9c
       <td>4.5%</td>
       <td>Nicks&nbsp;Growth:&nbsp;15%<br>Nick's&nbsp;Expected&nbsp;Margin:&nbsp;10%<br>FINVIZ&nbsp;Growth:&nbsp;N/A</td>
       <td>Nicks:&nbsp;27<br>Finviz:&nbsp;6</td>
       <td>Nick's: 2.719</td>
       <td>20.4</td>
-<<<<<<< HEAD
-      <td>178.0</td>
-=======
       <td>178.4</td>
->>>>>>> f6051e9c
     </tr>
   </tbody>
 </table>