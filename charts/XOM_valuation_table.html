--- conflicted
+++ resolved
@@ -14,43 +14,25 @@
       <td>$8.16 EPS</td>
       <td>TTM</td>
       <td>$63.48</td>
-<<<<<<< HEAD
-      <td><span style="color: red">-42.9%</span></td>
-      <td>$100.65</td>
-      <td><span style="color: red">-9.4%</span></td>
-=======
       <td><span style="color: red">-42.8%</span></td>
       <td>$100.65</td>
       <td><span style="color: red">-9.3%</span></td>
->>>>>>> f6051e9c
     </tr>
     <tr>
       <td>$9.57 EPS</td>
       <td>2024</td>
       <td>$74.45</td>
-<<<<<<< HEAD
-      <td><span style="color: red">-33.0%</span></td>
-      <td>$118.04</td>
-      <td><span style="color: green">6.2%</span></td>
-=======
       <td><span style="color: red">-32.9%</span></td>
       <td>$118.04</td>
       <td><span style="color: green">6.3%</span></td>
->>>>>>> f6051e9c
     </tr>
     <tr>
       <td>$10.29 EPS</td>
       <td>2025</td>
       <td>$80.05</td>
-<<<<<<< HEAD
-      <td><span style="color: red">-28.0%</span></td>
-      <td>$126.92</td>
-      <td><span style="color: green">14.2%</span></td>
-=======
       <td><span style="color: red">-27.9%</span></td>
       <td>$126.92</td>
       <td><span style="color: green">14.3%</span></td>
->>>>>>> f6051e9c
     </tr>
   </tbody>
 </table>