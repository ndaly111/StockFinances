<table border="1" class="dataframe table table-striped">
  <thead>
    <tr style="text-align: left;">
      <th>Basis</th>
      <th>Year</th>
      <th>Nicks Valuation</th>
      <th>Nicks vs Share Price</th>
      <th>Finviz Valuation</th>
      <th>Finviz vs Share Price</th>
    </tr>
  </thead>
  <tbody>
    <tr>
      <td>$3.43 EPS</td>
      <td>TTM</td>
      <td>$21.69</td>
<<<<<<< HEAD
      <td><span style="color: red">-64.9%</span></td>
      <td>$58.70</td>
      <td><span style="color: red">-5.0%</span></td>
=======
      <td><span style="color: red">-65.0%</span></td>
      <td>$58.70</td>
      <td><span style="color: red">-5.3%</span></td>
>>>>>>> f6051e9c
    </tr>
    <tr>
      <td>$5.96 EPS</td>
      <td>2024</td>
      <td>$37.69</td>
<<<<<<< HEAD
      <td><span style="color: red">-39.0%</span></td>
      <td>$102.00</td>
      <td><span style="color: green">65.0%</span></td>
=======
      <td><span style="color: red">-39.2%</span></td>
      <td>$102.00</td>
      <td><span style="color: green">64.6%</span></td>
>>>>>>> f6051e9c
    </tr>
    <tr>
      <td>$7.15 EPS</td>
      <td>2025</td>
      <td>$45.21</td>
<<<<<<< HEAD
      <td><span style="color: red">-26.9%</span></td>
      <td>$122.36</td>
      <td><span style="color: green">98.0%</span></td>
=======
      <td><span style="color: red">-27.0%</span></td>
      <td>$122.36</td>
      <td><span style="color: green">97.5%</span></td>
>>>>>>> f6051e9c
    </tr>
  </tbody>
</table><|MERGE_RESOLUTION|>--- conflicted
+++ resolved
@@ -14,43 +14,25 @@
       <td>$3.43 EPS</td>
       <td>TTM</td>
       <td>$21.69</td>
-<<<<<<< HEAD
-      <td><span style="color: red">-64.9%</span></td>
-      <td>$58.70</td>
-      <td><span style="color: red">-5.0%</span></td>
-=======
       <td><span style="color: red">-65.0%</span></td>
       <td>$58.70</td>
       <td><span style="color: red">-5.3%</span></td>
->>>>>>> f6051e9c
     </tr>
     <tr>
       <td>$5.96 EPS</td>
       <td>2024</td>
       <td>$37.69</td>
-<<<<<<< HEAD
-      <td><span style="color: red">-39.0%</span></td>
-      <td>$102.00</td>
-      <td><span style="color: green">65.0%</span></td>
-=======
       <td><span style="color: red">-39.2%</span></td>
       <td>$102.00</td>
       <td><span style="color: green">64.6%</span></td>
->>>>>>> f6051e9c
     </tr>
     <tr>
       <td>$7.15 EPS</td>
       <td>2025</td>
       <td>$45.21</td>
-<<<<<<< HEAD
-      <td><span style="color: red">-26.9%</span></td>
-      <td>$122.36</td>
-      <td><span style="color: green">98.0%</span></td>
-=======
       <td><span style="color: red">-27.0%</span></td>
       <td>$122.36</td>
       <td><span style="color: green">97.5%</span></td>
->>>>>>> f6051e9c
     </tr>
   </tbody>
 </table>