--- conflicted
+++ resolved
@@ -12,11 +12,7 @@
   </thead>
   <tbody>
     <tr>
-<<<<<<< HEAD
-      <td>$193.35</td>
-=======
       <td>$193.22</td>
->>>>>>> f6051e9c
       <td>4.5%</td>
       <td>Nicks&nbsp;Growth:&nbsp;7%<br>Nick's&nbsp;Expected&nbsp;Margin:&nbsp;25%<br>FINVIZ&nbsp;Growth:&nbsp;10%</td>
       <td>Nicks:&nbsp;13<br>Finviz:&nbsp;18</td>
