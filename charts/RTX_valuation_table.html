--- conflicted
+++ resolved
@@ -16,21 +16,13 @@
       <td>$43.47</td>
       <td><span style="color: red">-59.6%</span></td>
       <td>$49.78</td>
-<<<<<<< HEAD
-      <td><span style="color: red">-53.8%</span></td>
-=======
       <td><span style="color: red">-53.7%</span></td>
->>>>>>> f6051e9c
     </tr>
     <tr>
       <td>$5.40 EPS</td>
       <td>2024</td>
       <td>$92.41</td>
-<<<<<<< HEAD
-      <td><span style="color: red">-14.2%</span></td>
-=======
       <td><span style="color: red">-14.1%</span></td>
->>>>>>> f6051e9c
       <td>$105.83</td>
       <td><span style="color: red">-1.7%</span></td>
     </tr>
@@ -40,11 +32,7 @@
       <td>$105.25</td>
       <td><span style="color: red">-2.2%</span></td>
       <td>$120.53</td>
-<<<<<<< HEAD
-      <td><span style="color: green">11.9%</span></td>
-=======
       <td><span style="color: green">12.0%</span></td>
->>>>>>> f6051e9c
     </tr>
   </tbody>
 </table>