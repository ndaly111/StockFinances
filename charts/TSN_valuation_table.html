<table border="1" class="dataframe table table-striped">
  <thead>
    <tr style="text-align: left;">
      <th>Basis</th>
      <th>Year</th>
      <th>Nicks Valuation</th>
      <th>Nicks vs Share Price</th>
      <th>Finviz Valuation</th>
      <th>Finviz vs Share Price</th>
    </tr>
  </thead>
  <tbody>
    <tr>
      <td>$148.53 RevPS</td>
      <td>TTM</td>
      <td>$63.98</td>
      <td><span style="color: green">12.8%</span></td>
      <td>$4,119.65</td>
<<<<<<< HEAD
      <td><span style="color: green">7160.6%</span></td>
=======
      <td><span style="color: green">7163.1%</span></td>
>>>>>>> f6051e9c
    </tr>
    <tr>
      <td>$2.56 EPS</td>
      <td>2024</td>
      <td>$22.05</td>
      <td><span style="color: red">-61.1%</span></td>
      <td>$1,420.13</td>
<<<<<<< HEAD
      <td><span style="color: green">2402.9%</span></td>
=======
      <td><span style="color: green">2403.8%</span></td>
>>>>>>> f6051e9c
    </tr>
    <tr>
      <td>$3.80 EPS</td>
      <td>2025</td>
      <td>$32.74</td>
      <td><span style="color: red">-42.3%</span></td>
      <td>$2,108.00</td>
<<<<<<< HEAD
      <td><span style="color: green">3615.2%</span></td>
=======
      <td><span style="color: green">3616.5%</span></td>
>>>>>>> f6051e9c
    </tr>
  </tbody>
</table><|MERGE_RESOLUTION|>--- conflicted
+++ resolved
@@ -16,11 +16,7 @@
       <td>$63.98</td>
       <td><span style="color: green">12.8%</span></td>
       <td>$4,119.65</td>
-<<<<<<< HEAD
-      <td><span style="color: green">7160.6%</span></td>
-=======
       <td><span style="color: green">7163.1%</span></td>
->>>>>>> f6051e9c
     </tr>
     <tr>
       <td>$2.56 EPS</td>
@@ -28,11 +24,7 @@
       <td>$22.05</td>
       <td><span style="color: red">-61.1%</span></td>
       <td>$1,420.13</td>
-<<<<<<< HEAD
-      <td><span style="color: green">2402.9%</span></td>
-=======
       <td><span style="color: green">2403.8%</span></td>
->>>>>>> f6051e9c
     </tr>
     <tr>
       <td>$3.80 EPS</td>
@@ -40,11 +32,7 @@
       <td>$32.74</td>
       <td><span style="color: red">-42.3%</span></td>
       <td>$2,108.00</td>
-<<<<<<< HEAD
-      <td><span style="color: green">3615.2%</span></td>
-=======
       <td><span style="color: green">3616.5%</span></td>
->>>>>>> f6051e9c
     </tr>
   </tbody>
 </table>